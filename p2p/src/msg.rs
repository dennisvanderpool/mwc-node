// Copyright 2020 The Grin Developers
//
// Licensed under the Apache License, Version 2.0 (the "License");
// you may not use this file except in compliance with the License.
// You may obtain a copy of the License at
//
//     http://www.apache.org/licenses/LICENSE-2.0
//
// Unless required by applicable law or agreed to in writing, software
// distributed under the License is distributed on an "AS IS" BASIS,
// WITHOUT WARRANTIES OR CONDITIONS OF ANY KIND, either express or implied.
// See the License for the specific language governing permissions and
// limitations under the License.

//! Message types that transit over the network and related serialization code.

use crate::conn::Tracker;
use crate::core::core::hash::Hash;
use crate::core::core::BlockHeader;
use crate::core::pow::Difficulty;
use crate::core::ser::{
	self, ProtocolVersion, Readable, Reader, StreamingReader, Writeable, Writer,
};
use crate::core::{consensus, global};
use crate::types::{
	Capabilities, Error, PeerAddr, ReasonForBan, MAX_BLOCK_HEADERS, MAX_LOCATORS, MAX_PEER_ADDRS,
};
use num::FromPrimitive;
use std::fs::File;
use std::io::{Read, Write};
use std::sync::Arc;

/// Grin's user agent with current version
<<<<<<< HEAD
pub const USER_AGENT: &'static str = concat!("MW/MWC ", env!("CARGO_PKG_VERSION"));
=======
pub const USER_AGENT: &str = concat!("MW/Grin ", env!("CARGO_PKG_VERSION"));
>>>>>>> 2cfbb92b

// MWC - Magic number are updated to be different from grin.
/// Magic numbers expected in the header of every message
const OTHER_MAGIC: [u8; 2] = [21, 19];
const FLOONET_MAGIC: [u8; 2] = [17, 36];
const MAINNET_MAGIC: [u8; 2] = [13, 77];

// Types of messages.
// Note: Values here are *important* so we should only add new values at the
// end.
enum_from_primitive! {
	#[derive(Debug, Clone, Copy, PartialEq)]
	pub enum Type {
		Error = 0,
		Hand = 1,
		Shake = 2,
		Ping = 3,
		Pong = 4,
		GetPeerAddrs = 5,
		PeerAddrs = 6,
		GetHeaders = 7,
		Header = 8,
		Headers = 9,
		GetBlock = 10,
		Block = 11,
		GetCompactBlock = 12,
		CompactBlock = 13,
		StemTransaction = 14,
		Transaction = 15,
		TxHashSetRequest = 16,
		TxHashSetArchive = 17,
		BanReason = 18,
		GetTransaction = 19,
		TransactionKernel = 20,
		KernelDataRequest = 21,
		KernelDataResponse = 22,
	}
}

/// Max theoretical size of a block filled with outputs.
fn max_block_size() -> u64 {
	(global::max_block_weight() / consensus::BLOCK_OUTPUT_WEIGHT * 708) as u64
}

// Max msg size when msg type is unknown.
fn default_max_msg_size() -> u64 {
	max_block_size()
}

// Max msg size for each msg type.
fn max_msg_size(msg_type: Type) -> u64 {
	match msg_type {
		Type::Error => 0,
		Type::Hand => 128,
		Type::Shake => 88,
		Type::Ping => 16,
		Type::Pong => 16,
		Type::GetPeerAddrs => 4,
		Type::PeerAddrs => 4 + (1 + 16 + 2) * MAX_PEER_ADDRS as u64,
		Type::GetHeaders => 1 + 32 * MAX_LOCATORS as u64,
		Type::Header => 365,
		Type::Headers => 2 + 365 * MAX_BLOCK_HEADERS as u64,
		Type::GetBlock => 32,
		Type::Block => max_block_size(),
		Type::GetCompactBlock => 32,
		Type::CompactBlock => max_block_size() / 10,
		Type::StemTransaction => max_block_size(),
		Type::Transaction => max_block_size(),
		Type::TxHashSetRequest => 40,
		Type::TxHashSetArchive => 64,
		Type::BanReason => 64,
		Type::GetTransaction => 32,
		Type::TransactionKernel => 32,
		Type::KernelDataRequest => 0,
		Type::KernelDataResponse => 8,
	}
}

fn magic() -> [u8; 2] {
	match *global::CHAIN_TYPE.read() {
		global::ChainTypes::Floonet => FLOONET_MAGIC,
		global::ChainTypes::Mainnet => MAINNET_MAGIC,
		_ => OTHER_MAGIC,
	}
}

pub struct Msg {
	header: MsgHeader,
	body: Vec<u8>,
	attachment: Option<File>,
	version: ProtocolVersion,
}

impl Msg {
	pub fn new<T: Writeable>(
		msg_type: Type,
		msg: T,
		version: ProtocolVersion,
	) -> Result<Msg, Error> {
		let body = ser::ser_vec(&msg, version)?;
		Ok(Msg {
			header: MsgHeader::new(msg_type, body.len() as u64),
			body,
			attachment: None,
			version,
		})
	}

	pub fn add_attachment(&mut self, attachment: File) {
		self.attachment = Some(attachment)
	}
}

/// Read a header from the provided stream without blocking if the
/// underlying stream is async. Typically headers will be polled for, so
/// we do not want to block.
///
/// Note: We return a MsgHeaderWrapper here as we may encounter an unknown msg type.
///
pub fn read_header(
	stream: &mut dyn Read,
	version: ProtocolVersion,
) -> Result<MsgHeaderWrapper, Error> {
	let mut head = vec![0u8; MsgHeader::LEN];
	stream.read_exact(&mut head)?;
	let header = ser::deserialize::<MsgHeaderWrapper>(&mut &head[..], version)?;
	Ok(header)
}

/// Read a single item from the provided stream, always blocking until we
/// have a result (or timeout).
/// Returns the item and the total bytes read.
pub fn read_item<T: Readable>(
	stream: &mut dyn Read,
	version: ProtocolVersion,
) -> Result<(T, u64), Error> {
	let mut reader = StreamingReader::new(stream, version);
	let res = T::read(&mut reader)?;
	Ok((res, reader.total_bytes_read()))
}

/// Read a message body from the provided stream, always blocking
/// until we have a result (or timeout).
pub fn read_body<T: Readable>(
	h: &MsgHeader,
	stream: &mut dyn Read,
	version: ProtocolVersion,
) -> Result<T, Error> {
	let mut body = vec![0u8; h.msg_len as usize];
	stream.read_exact(&mut body)?;
	ser::deserialize(&mut &body[..], version).map_err(From::from)
}

/// Read (an unknown) message from the provided stream and discard it.
pub fn read_discard(msg_len: u64, stream: &mut dyn Read) -> Result<(), Error> {
	let mut buffer = vec![0u8; msg_len as usize];
	stream.read_exact(&mut buffer)?;
	Ok(())
}

/// Reads a full message from the underlying stream.
pub fn read_message<T: Readable>(
	stream: &mut dyn Read,
	version: ProtocolVersion,
	msg_type: Type,
) -> Result<T, Error> {
	match read_header(stream, version)? {
		MsgHeaderWrapper::Known(header) => {
			if header.msg_type == msg_type {
				read_body(&header, stream, version)
			} else {
				Err(Error::BadMessage)
			}
		}
		MsgHeaderWrapper::Unknown(msg_len, _) => {
			read_discard(msg_len, stream)?;
			Err(Error::BadMessage)
		}
	}
}

pub fn write_message(
	stream: &mut dyn Write,
	msg: &Msg,
	tracker: Arc<Tracker>,
) -> Result<(), Error> {
	let mut buf = ser::ser_vec(&msg.header, msg.version)?;
	buf.extend(&msg.body[..]);
	stream.write_all(&buf[..])?;
	tracker.inc_sent(buf.len() as u64);
	if let Some(file) = &msg.attachment {
		let mut file = file.try_clone()?;
		let mut buf = [0u8; 8000];
		loop {
			match file.read(&mut buf[..]) {
				Ok(0) => break,
				Ok(n) => {
					stream.write_all(&buf[..n])?;
					// Increase sent bytes "quietly" without incrementing the counter.
					// (In a loop here for the single attachment).
					tracker.inc_quiet_sent(n as u64);
				}
				Err(e) => return Err(From::from(e)),
			}
		}
	}
	Ok(())
}

/// A wrapper around a message header. If the header is for an unknown msg type
/// then we will be unable to parse the msg itself (just a bunch of random bytes).
/// But we need to know how many bytes to discard to discard the full message.
#[derive(Clone)]
pub enum MsgHeaderWrapper {
	/// A "known" msg type with deserialized msg header.
	Known(MsgHeader),
	/// An unknown msg type with corresponding msg size in bytes.
	Unknown(u64, u8),
}

/// Header of any protocol message, used to identify incoming messages.
#[derive(Clone)]
pub struct MsgHeader {
	magic: [u8; 2],
	/// Type of the message.
	pub msg_type: Type,
	/// Total length of the message in bytes.
	pub msg_len: u64,
}

impl MsgHeader {
	// 2 magic bytes + 1 type byte + 8 bytes (msg_len)
	pub const LEN: usize = 2 + 1 + 8;

	/// Creates a new message header.
	pub fn new(msg_type: Type, len: u64) -> MsgHeader {
		MsgHeader {
			magic: magic(),
			msg_type: msg_type,
			msg_len: len,
		}
	}
}

impl Writeable for MsgHeader {
	fn write<W: Writer>(&self, writer: &mut W) -> Result<(), ser::Error> {
		ser_multiwrite!(
			writer,
			[write_u8, self.magic[0]],
			[write_u8, self.magic[1]],
			[write_u8, self.msg_type as u8],
			[write_u64, self.msg_len]
		);
		Ok(())
	}
}

impl Readable for MsgHeaderWrapper {
	fn read(reader: &mut dyn Reader) -> Result<MsgHeaderWrapper, ser::Error> {
		let m = magic();
		reader.expect_u8(m[0])?;
		reader.expect_u8(m[1])?;

		// Read the msg header.
		// We do not yet know if the msg type is one we support locally.
		let (t, msg_len) = ser_multiread!(reader, read_u8, read_u64);

		// Attempt to convert the msg type byte into one of our known msg type enum variants.
		// Check the msg_len while we are at it.
		match Type::from_u8(t) {
			Some(msg_type) => {
				// TODO 4x the limits for now to leave ourselves space to change things.
				let max_len = max_msg_size(msg_type) * 4;
				if msg_len > max_len {
					let err_msg = format!(
						"Too large read {:?}, max_len: {}, msg_len: {}.",
						msg_type, max_len, msg_len
					);
					error!("{}", err_msg);
					return Err(ser::Error::TooLargeReadErr(err_msg));
				}

				Ok(MsgHeaderWrapper::Known(MsgHeader {
					magic: m,
					msg_type,
					msg_len,
				}))
			}
			None => {
				// Unknown msg type, but we still want to limit how big the msg is.
				let max_len = default_max_msg_size() * 4;
				if msg_len > max_len {
					let err_msg = format!(
						"Too large read (unknown msg type) {:?}, max_len: {}, msg_len: {}.",
						t, max_len, msg_len
					);
					error!("{}", err_msg);
					return Err(ser::Error::TooLargeReadErr(err_msg));
				}

				Ok(MsgHeaderWrapper::Unknown(msg_len, t))
			}
		}
	}
}

/// First part of a handshake, sender advertises its version and
/// characteristics.
pub struct Hand {
	/// protocol version of the sender
	pub version: ProtocolVersion,
	/// capabilities of the sender
	pub capabilities: Capabilities,
	/// randomly generated for each handshake, helps detect self
	pub nonce: u64,
	/// genesis block of our chain, only connect to peers on the same chain
	pub genesis: Hash,
	/// total difficulty accumulated by the sender, used to check whether sync
	/// may be needed
	pub total_difficulty: Difficulty,
	/// network address of the sender
	pub sender_addr: PeerAddr,
	/// network address of the receiver
	pub receiver_addr: PeerAddr,
	/// name of version of the software
	pub user_agent: String,
}

impl Writeable for Hand {
	fn write<W: Writer>(&self, writer: &mut W) -> Result<(), ser::Error> {
		self.version.write(writer)?;
		ser_multiwrite!(
			writer,
			[write_u32, self.capabilities.bits()],
			[write_u64, self.nonce]
		);
		self.total_difficulty.write(writer)?;
		self.sender_addr.write(writer)?;
		self.receiver_addr.write(writer)?;
		if self.user_agent.len() > 10_000 {
			return Err(ser::Error::TooLargeWriteErr(format!(
				"Unreasonable long User Agent. UA length is {}",
				self.user_agent.len()
			)));
		}
		writer.write_bytes(&self.user_agent)?;
		self.genesis.write(writer)?;
		Ok(())
	}
}

impl Readable for Hand {
	fn read(reader: &mut dyn Reader) -> Result<Hand, ser::Error> {
		let version = ProtocolVersion::read(reader)?;
		let (capab, nonce) = ser_multiread!(reader, read_u32, read_u64);
		let capabilities = Capabilities::from_bits_truncate(capab);
		let total_difficulty = Difficulty::read(reader)?;
		let sender_addr = PeerAddr::read(reader)?;
		let receiver_addr = PeerAddr::read(reader)?;
		let ua = reader.read_bytes_len_prefix()?;
		let user_agent = String::from_utf8(ua)
			.map_err(|e| ser::Error::CorruptedData(format!("Fail to read User Agent, {}", e)))?;
		let genesis = Hash::read(reader)?;
		Ok(Hand {
			version,
			capabilities,
			nonce,
			genesis,
			total_difficulty,
			sender_addr,
			receiver_addr,
			user_agent,
		})
	}
}

/// Second part of a handshake, receiver of the first part replies with its own
/// version and characteristics.
pub struct Shake {
	/// sender version
	pub version: ProtocolVersion,
	/// sender capabilities
	pub capabilities: Capabilities,
	/// genesis block of our chain, only connect to peers on the same chain
	pub genesis: Hash,
	/// total difficulty accumulated by the sender, used to check whether sync
	/// may be needed
	pub total_difficulty: Difficulty,
	/// name of version of the software
	pub user_agent: String,
}

impl Writeable for Shake {
	fn write<W: Writer>(&self, writer: &mut W) -> Result<(), ser::Error> {
		self.version.write(writer)?;
		writer.write_u32(self.capabilities.bits())?;
		self.total_difficulty.write(writer)?;
		if self.user_agent.len() > 10_000 {
			return Err(ser::Error::TooLargeWriteErr(format!(
				"Unreasonable long User Agent. UA length is {}",
				self.user_agent.len()
			)));
		}
		writer.write_bytes(&self.user_agent)?;
		self.genesis.write(writer)?;
		Ok(())
	}
}

impl Readable for Shake {
	fn read(reader: &mut dyn Reader) -> Result<Shake, ser::Error> {
		let version = ProtocolVersion::read(reader)?;
		let capab = reader.read_u32()?;
		let capabilities = Capabilities::from_bits_truncate(capab);
		let total_difficulty = Difficulty::read(reader)?;
		let ua = reader.read_bytes_len_prefix()?;
		let user_agent = String::from_utf8(ua)
			.map_err(|e| ser::Error::CorruptedData(format!("Fail to read User Agent, {}", e)))?;
		let genesis = Hash::read(reader)?;
		Ok(Shake {
			version,
			capabilities,
			genesis,
			total_difficulty,
			user_agent,
		})
	}
}

/// Ask for other peers addresses, required for network discovery.
pub struct GetPeerAddrs {
	/// Filters on the capabilities we'd like the peers to have
	pub capabilities: Capabilities,
}

impl Writeable for GetPeerAddrs {
	fn write<W: Writer>(&self, writer: &mut W) -> Result<(), ser::Error> {
		writer.write_u32(self.capabilities.bits())
	}
}

impl Readable for GetPeerAddrs {
	fn read(reader: &mut dyn Reader) -> Result<GetPeerAddrs, ser::Error> {
		let capab = reader.read_u32()?;
		let capabilities = Capabilities::from_bits_truncate(capab);
		Ok(GetPeerAddrs { capabilities })
	}
}

/// Peer addresses we know of that are fresh enough, in response to
/// GetPeerAddrs.
#[derive(Debug, Clone, Serialize, PartialEq)]
pub struct PeerAddrs {
	pub peers: Vec<PeerAddr>,
}

impl Writeable for PeerAddrs {
	fn write<W: Writer>(&self, writer: &mut W) -> Result<(), ser::Error> {
		if self.peers.len() > MAX_PEER_ADDRS as usize {
			return Err(ser::Error::TooLargeWriteErr(
				"peer.len larger then the limit".to_string(),
			));
		}
		writer.write_u32(self.peers.len() as u32)?;
		for p in &self.peers {
			p.write(writer)?;
		}
		Ok(())
	}
}

impl Readable for PeerAddrs {
	fn read(reader: &mut dyn Reader) -> Result<PeerAddrs, ser::Error> {
		let peer_count = reader.read_u32()?;
		if peer_count > MAX_PEER_ADDRS {
			return Err(ser::Error::TooLargeReadErr(
				"peer_count larger then the limit".to_string(),
			));
		} else if peer_count == 0 {
			return Ok(PeerAddrs { peers: vec![] });
		}
		let mut peers = Vec::with_capacity(peer_count as usize);
		for _ in 0..peer_count {
			peers.push(PeerAddr::read(reader)?);
		}
		Ok(PeerAddrs { peers })
	}
}

/// We found some issue in the communication, sending an error back, usually
/// followed by closing the connection.
pub struct PeerError {
	/// error code
	pub code: u32,
	/// slightly more user friendly message
	pub message: String,
}

impl Writeable for PeerError {
	fn write<W: Writer>(&self, writer: &mut W) -> Result<(), ser::Error> {
		if self.message.len() > 10_000 {
			return Err(ser::Error::TooLargeWriteErr(format!(
				"Unreasonable long PeerError message. length is {}",
				self.message.len()
			)));
		}
		ser_multiwrite!(writer, [write_u32, self.code], [write_bytes, &self.message]);
		Ok(())
	}
}

impl Readable for PeerError {
	fn read(reader: &mut dyn Reader) -> Result<PeerError, ser::Error> {
		let code = reader.read_u32()?;
		let msg = reader.read_bytes_len_prefix()?;
		let message = String::from_utf8(msg)
			.map_err(|e| ser::Error::CorruptedData(format!("Fail to read message, {}", e)))?;
		Ok(PeerError {
			code: code,
			message: message,
		})
	}
}

/// Serializable wrapper for the block locator.
#[derive(Debug)]
pub struct Locator {
	pub hashes: Vec<Hash>,
}

impl Writeable for Locator {
	fn write<W: Writer>(&self, writer: &mut W) -> Result<(), ser::Error> {
		if self.hashes.len() > MAX_LOCATORS as usize {
			return Err(ser::Error::TooLargeWriteErr(format!(
				"Storing too many locators: {}",
				self.hashes.len()
			)));
		}
		writer.write_u8(self.hashes.len() as u8)?;
		for h in &self.hashes {
			h.write(writer)?
		}
		Ok(())
	}
}

impl Readable for Locator {
	fn read(reader: &mut dyn Reader) -> Result<Locator, ser::Error> {
		let len = reader.read_u8()?;
		if len > (MAX_LOCATORS as u8) {
			return Err(ser::Error::TooLargeReadErr(format!(
				"Get too many locators: {}",
				len
			)));
		}
		let mut hashes = Vec::with_capacity(len as usize);
		for _ in 0..len {
			hashes.push(Hash::read(reader)?);
		}
		Ok(Locator { hashes: hashes })
	}
}

/// Serializable wrapper for a list of block headers.
pub struct Headers {
	pub headers: Vec<BlockHeader>,
}

impl Writeable for Headers {
	fn write<W: Writer>(&self, writer: &mut W) -> Result<(), ser::Error> {
		writer.write_u16(self.headers.len() as u16)?;
		for h in &self.headers {
			h.write(writer)?
		}
		Ok(())
	}
}

pub struct Ping {
	/// total difficulty accumulated by the sender, used to check whether sync
	/// may be needed
	pub total_difficulty: Difficulty,
	/// total height
	pub height: u64,
}

impl Writeable for Ping {
	fn write<W: Writer>(&self, writer: &mut W) -> Result<(), ser::Error> {
		self.total_difficulty.write(writer)?;
		self.height.write(writer)?;
		Ok(())
	}
}

impl Readable for Ping {
	fn read(reader: &mut dyn Reader) -> Result<Ping, ser::Error> {
		let total_difficulty = Difficulty::read(reader)?;
		let height = reader.read_u64()?;
		Ok(Ping {
			total_difficulty,
			height,
		})
	}
}

pub struct Pong {
	/// total difficulty accumulated by the sender, used to check whether sync
	/// may be needed
	pub total_difficulty: Difficulty,
	/// height accumulated by sender
	pub height: u64,
}

impl Writeable for Pong {
	fn write<W: Writer>(&self, writer: &mut W) -> Result<(), ser::Error> {
		self.total_difficulty.write(writer)?;
		self.height.write(writer)?;
		Ok(())
	}
}

impl Readable for Pong {
	fn read(reader: &mut dyn Reader) -> Result<Pong, ser::Error> {
		let total_difficulty = Difficulty::read(reader)?;
		let height = reader.read_u64()?;
		Ok(Pong {
			total_difficulty,
			height,
		})
	}
}

#[derive(Debug)]
pub struct BanReason {
	/// the reason for the ban
	pub ban_reason: ReasonForBan,
}

impl Writeable for BanReason {
	fn write<W: Writer>(&self, writer: &mut W) -> Result<(), ser::Error> {
		let ban_reason_i32 = self.ban_reason as i32;
		ban_reason_i32.write(writer)?;
		Ok(())
	}
}

impl Readable for BanReason {
	fn read(reader: &mut dyn Reader) -> Result<BanReason, ser::Error> {
		let ban_reason_i32 = match reader.read_i32() {
			Ok(h) => h,
			Err(_) => 0,
		};

		let ban_reason = ReasonForBan::from_i32(ban_reason_i32).ok_or(
			ser::Error::CorruptedData("Fail to read ban reason".to_string()),
		)?;

		Ok(BanReason { ban_reason })
	}
}

/// Request to get an archive of the full txhashset store, required to sync
/// a new node.
pub struct TxHashSetRequest {
	/// Hash of the block for which the txhashset should be provided
	pub hash: Hash,
	/// Height of the corresponding block
	pub height: u64,
}

impl Writeable for TxHashSetRequest {
	fn write<W: Writer>(&self, writer: &mut W) -> Result<(), ser::Error> {
		self.hash.write(writer)?;
		writer.write_u64(self.height)?;
		Ok(())
	}
}

impl Readable for TxHashSetRequest {
	fn read(reader: &mut dyn Reader) -> Result<TxHashSetRequest, ser::Error> {
		Ok(TxHashSetRequest {
			hash: Hash::read(reader)?,
			height: reader.read_u64()?,
		})
	}
}

/// Response to a txhashset archive request, must include a zip stream of the
/// archive after the message body.
pub struct TxHashSetArchive {
	/// Hash of the block for which the txhashset are provided
	pub hash: Hash,
	/// Height of the corresponding block
	pub height: u64,
	/// Size in bytes of the archive
	pub bytes: u64,
}

impl Writeable for TxHashSetArchive {
	fn write<W: Writer>(&self, writer: &mut W) -> Result<(), ser::Error> {
		self.hash.write(writer)?;
		ser_multiwrite!(writer, [write_u64, self.height], [write_u64, self.bytes]);
		Ok(())
	}
}

impl Readable for TxHashSetArchive {
	fn read(reader: &mut dyn Reader) -> Result<TxHashSetArchive, ser::Error> {
		let hash = Hash::read(reader)?;
		let (height, bytes) = ser_multiread!(reader, read_u64, read_u64);

		Ok(TxHashSetArchive {
			hash,
			height,
			bytes,
		})
	}
}

pub struct KernelDataRequest {}

impl Writeable for KernelDataRequest {
	fn write<W: Writer>(&self, _writer: &mut W) -> Result<(), ser::Error> {
		Ok(())
	}
}

pub struct KernelDataResponse {
	/// Size in bytes of the attached kernel data file.
	pub bytes: u64,
}

impl Writeable for KernelDataResponse {
	fn write<W: Writer>(&self, writer: &mut W) -> Result<(), ser::Error> {
		writer.write_u64(self.bytes)?;
		Ok(())
	}
}

impl Readable for KernelDataResponse {
	fn read(reader: &mut dyn Reader) -> Result<KernelDataResponse, ser::Error> {
		let bytes = reader.read_u64()?;
		Ok(KernelDataResponse { bytes })
	}
}<|MERGE_RESOLUTION|>--- conflicted
+++ resolved
@@ -31,11 +31,7 @@
 use std::sync::Arc;
 
 /// Grin's user agent with current version
-<<<<<<< HEAD
-pub const USER_AGENT: &'static str = concat!("MW/MWC ", env!("CARGO_PKG_VERSION"));
-=======
-pub const USER_AGENT: &str = concat!("MW/Grin ", env!("CARGO_PKG_VERSION"));
->>>>>>> 2cfbb92b
+pub const USER_AGENT: &str = concat!("MW/MWC ", env!("CARGO_PKG_VERSION"));
 
 // MWC - Magic number are updated to be different from grin.
 /// Magic numbers expected in the header of every message
