// Copyright 2020 The Grin Developers
//
// Licensed under the Apache License, Version 2.0 (the "License");
// you may not use this file except in compliance with the License.
// You may obtain a copy of the License at
//
//     http://www.apache.org/licenses/LICENSE-2.0
//
// Unless required by applicable law or agreed to in writing, software
// distributed under the License is distributed on an "AS IS" BASIS,
// WITHOUT WARRANTIES OR CONDITIONS OF ANY KIND, either express or implied.
// See the License for the specific language governing permissions and
// limitations under the License.

//! Message types that transit over the network and related serialization code.

use crate::conn::Tracker;
use crate::core::core::hash::Hash;
use crate::core::core::BlockHeader;
use crate::core::pow::Difficulty;
use crate::core::ser::{
	self, ProtocolVersion, Readable, Reader, StreamingReader, Writeable, Writer,
};
use crate::core::{consensus, global};
use crate::types::{
	Capabilities, Error, PeerAddr, ReasonForBan, MAX_BLOCK_HEADERS, MAX_LOCATORS, MAX_PEER_ADDRS,
};
use num::FromPrimitive;
use std::fs::File;
use std::io::{Read, Write};
use std::sync::Arc;

/// Grin's user agent with current version
pub const USER_AGENT: &str = concat!("MW/MWC ", env!("CARGO_PKG_VERSION"));

// MWC - Magic number are updated to be different from grin.
/// Magic numbers expected in the header of every message
const OTHER_MAGIC: [u8; 2] = [21, 19];
const FLOONET_MAGIC: [u8; 2] = [17, 36];
const MAINNET_MAGIC: [u8; 2] = [13, 77];

// Types of messages.
// Note: Values here are *important* so we should only add new values at the
// end.
enum_from_primitive! {
	#[derive(Debug, Clone, Copy, PartialEq)]
	pub enum Type {
		Error = 0,
		Hand = 1,
		Shake = 2,
		Ping = 3,
		Pong = 4,
		GetPeerAddrs = 5,
		PeerAddrs = 6,
		GetHeaders = 7,
		Header = 8,
		Headers = 9,
		GetBlock = 10,
		Block = 11,
		GetCompactBlock = 12,
		CompactBlock = 13,
		StemTransaction = 14,
		Transaction = 15,
		TxHashSetRequest = 16,
		TxHashSetArchive = 17,
		BanReason = 18,
		GetTransaction = 19,
		TransactionKernel = 20,
<<<<<<< HEAD
		KernelDataRequest = 21,
		KernelDataResponse = 22,
		TorAddress = 23,
=======
>>>>>>> ddb05520
	}
}

/// Max theoretical size of a block filled with outputs.
fn max_block_size() -> u64 {
	(global::max_block_weight() / consensus::BLOCK_OUTPUT_WEIGHT * 708) as u64
}

// Max msg size when msg type is unknown.
fn default_max_msg_size() -> u64 {
	max_block_size()
}

// Max msg size for each msg type.
fn max_msg_size(msg_type: Type) -> u64 {
	match msg_type {
		Type::Error => 0,
		Type::Hand => 128,
		Type::Shake => 88,
		Type::Ping => 16,
		Type::Pong => 16,
		Type::GetPeerAddrs => 4,
		Type::PeerAddrs => 4 + (1 + 16 + 2) * MAX_PEER_ADDRS as u64,
		Type::GetHeaders => 1 + 32 * MAX_LOCATORS as u64,
		Type::Header => 365,
		Type::Headers => 2 + 365 * MAX_BLOCK_HEADERS as u64,
		Type::GetBlock => 32,
		Type::Block => max_block_size(),
		Type::GetCompactBlock => 32,
		Type::CompactBlock => max_block_size() / 10,
		Type::StemTransaction => max_block_size(),
		Type::Transaction => max_block_size(),
		Type::TxHashSetRequest => 40,
		Type::TxHashSetArchive => 64,
		Type::BanReason => 64,
		Type::GetTransaction => 32,
		Type::TransactionKernel => 32,
<<<<<<< HEAD
		Type::KernelDataRequest => 0,
		Type::KernelDataResponse => 8,
		Type::TorAddress => 128,
=======
>>>>>>> ddb05520
	}
}

fn magic() -> [u8; 2] {
	match global::get_chain_type() {
		global::ChainTypes::Floonet => FLOONET_MAGIC,
		global::ChainTypes::Mainnet => MAINNET_MAGIC,
		_ => OTHER_MAGIC,
	}
}

pub struct Msg {
	header: MsgHeader,
	body: Vec<u8>,
	attachment: Option<File>,
	version: ProtocolVersion,
}

impl Msg {
	pub fn new<T: Writeable>(
		msg_type: Type,
		msg: T,
		version: ProtocolVersion,
	) -> Result<Msg, Error> {
		let body = ser::ser_vec(&msg, version)?;
		Ok(Msg {
			header: MsgHeader::new(msg_type, body.len() as u64),
			body,
			attachment: None,
			version,
		})
	}

	pub fn add_attachment(&mut self, attachment: File) {
		self.attachment = Some(attachment)
	}
}

/// Read a header from the provided stream without blocking if the
/// underlying stream is async. Typically headers will be polled for, so
/// we do not want to block.
///
/// Note: We return a MsgHeaderWrapper here as we may encounter an unknown msg type.
///
pub fn read_header<R: Read>(
	stream: &mut R,
	version: ProtocolVersion,
) -> Result<MsgHeaderWrapper, Error> {
	let mut head = vec![0u8; MsgHeader::LEN];
	stream.read_exact(&mut head)?;
	let header: MsgHeaderWrapper = ser::deserialize(&mut &head[..], version)?;
	Ok(header)
}

/// Read a single item from the provided stream, always blocking until we
/// have a result (or timeout).
/// Returns the item and the total bytes read.
pub fn read_item<T: Readable, R: Read>(
	stream: &mut R,
	version: ProtocolVersion,
) -> Result<(T, u64), Error> {
	let mut reader = StreamingReader::new(stream, version);
	let res = T::read(&mut reader)?;
	Ok((res, reader.total_bytes_read()))
}

/// Read a message body from the provided stream, always blocking
/// until we have a result (or timeout).
pub fn read_body<T: Readable, R: Read>(
	h: &MsgHeader,
	stream: &mut R,
	version: ProtocolVersion,
) -> Result<T, Error> {
	let mut body = vec![0u8; h.msg_len as usize];
	stream.read_exact(&mut body)?;
	ser::deserialize(&mut &body[..], version).map_err(From::from)
}

/// Read (an unknown) message from the provided stream and discard it.
pub fn read_discard<R: Read>(msg_len: u64, stream: &mut R) -> Result<(), Error> {
	let mut buffer = vec![0u8; msg_len as usize];
	stream.read_exact(&mut buffer)?;
	Ok(())
}

/// Reads a full message from the underlying stream.
pub fn read_message<T: Readable, R: Read>(
	stream: &mut R,
	version: ProtocolVersion,
	msg_type: Type,
) -> Result<T, Error> {
	match read_header(stream, version)? {
		MsgHeaderWrapper::Known(header) => {
			if header.msg_type == msg_type {
				read_body(&header, stream, version)
			} else {
				Err(Error::BadMessage)
			}
		}
		MsgHeaderWrapper::Unknown(msg_len, _) => {
			read_discard(msg_len, stream)?;
			Err(Error::BadMessage)
		}
	}
}

pub fn write_message<W: Write>(
	stream: &mut W,
	msg: &Msg,
	tracker: Arc<Tracker>,
) -> Result<(), Error> {
	let mut buf = ser::ser_vec(&msg.header, msg.version)?;
	buf.extend(&msg.body[..]);
	stream.write_all(&buf[..])?;
	tracker.inc_sent(buf.len() as u64);
	if let Some(file) = &msg.attachment {
		let mut file = file.try_clone()?;
		let mut buf = [0u8; 8000];
		loop {
			match file.read(&mut buf[..]) {
				Ok(0) => break,
				Ok(n) => {
					stream.write_all(&buf[..n])?;
					// Increase sent bytes "quietly" without incrementing the counter.
					// (In a loop here for the single attachment).
					tracker.inc_quiet_sent(n as u64);
				}
				Err(e) => return Err(From::from(e)),
			}
		}
	}
	Ok(())
}

/// A wrapper around a message header. If the header is for an unknown msg type
/// then we will be unable to parse the msg itself (just a bunch of random bytes).
/// But we need to know how many bytes to discard to discard the full message.
#[derive(Clone)]
pub enum MsgHeaderWrapper {
	/// A "known" msg type with deserialized msg header.
	Known(MsgHeader),
	/// An unknown msg type with corresponding msg size in bytes.
	Unknown(u64, u8),
}

/// Header of any protocol message, used to identify incoming messages.
#[derive(Clone)]
pub struct MsgHeader {
	magic: [u8; 2],
	/// Type of the message.
	pub msg_type: Type,
	/// Total length of the message in bytes.
	pub msg_len: u64,
}

impl MsgHeader {
	// 2 magic bytes + 1 type byte + 8 bytes (msg_len)
	pub const LEN: usize = 2 + 1 + 8;

	/// Creates a new message header.
	pub fn new(msg_type: Type, len: u64) -> MsgHeader {
		MsgHeader {
			magic: magic(),
			msg_type: msg_type,
			msg_len: len,
		}
	}
}

impl Writeable for MsgHeader {
	fn write<W: Writer>(&self, writer: &mut W) -> Result<(), ser::Error> {
		ser_multiwrite!(
			writer,
			[write_u8, self.magic[0]],
			[write_u8, self.magic[1]],
			[write_u8, self.msg_type as u8],
			[write_u64, self.msg_len]
		);
		Ok(())
	}
}

impl Readable for MsgHeaderWrapper {
	fn read<R: Reader>(reader: &mut R) -> Result<MsgHeaderWrapper, ser::Error> {
		let m = magic();
		reader.expect_u8(m[0])?;
		reader.expect_u8(m[1])?;

		// Read the msg header.
		// We do not yet know if the msg type is one we support locally.
		let (t, msg_len) = ser_multiread!(reader, read_u8, read_u64);

		// Attempt to convert the msg type byte into one of our known msg type enum variants.
		// Check the msg_len while we are at it.
		match Type::from_u8(t) {
			Some(msg_type) => {
				// TODO 4x the limits for now to leave ourselves space to change things.
				let max_len = max_msg_size(msg_type) * 4;
				if msg_len > max_len {
					let err_msg = format!(
						"Too large read {:?}, max_len: {}, msg_len: {}.",
						msg_type, max_len, msg_len
					);
					error!("{}", err_msg);
					return Err(ser::Error::TooLargeReadErr(err_msg));
				}

				Ok(MsgHeaderWrapper::Known(MsgHeader {
					magic: m,
					msg_type,
					msg_len,
				}))
			}
			None => {
				// Unknown msg type, but we still want to limit how big the msg is.
				let max_len = default_max_msg_size() * 4;
				if msg_len > max_len {
					let err_msg = format!(
						"Too large read (unknown msg type) {:?}, max_len: {}, msg_len: {}.",
						t, max_len, msg_len
					);
					error!("{}", err_msg);
					return Err(ser::Error::TooLargeReadErr(err_msg));
				}

				Ok(MsgHeaderWrapper::Unknown(msg_len, t))
			}
		}
	}
}

/// First part of a handshake, sender advertises its version and
/// characteristics.
pub struct Hand {
	/// protocol version of the sender
	pub version: ProtocolVersion,
	/// capabilities of the sender
	pub capabilities: Capabilities,
	/// randomly generated for each handshake, helps detect self
	pub nonce: u64,
	/// genesis block of our chain, only connect to peers on the same chain
	pub genesis: Hash,
	/// total difficulty accumulated by the sender, used to check whether sync
	/// may be needed
	pub total_difficulty: Difficulty,
	/// network address of the sender
	pub sender_addr: PeerAddr,
	/// network address of the receiver
	pub receiver_addr: PeerAddr,
	/// name of version of the software
	pub user_agent: String,
}

impl Writeable for Hand {
	fn write<W: Writer>(&self, writer: &mut W) -> Result<(), ser::Error> {
		self.version.write(writer)?;
		ser_multiwrite!(
			writer,
			[write_u32, self.capabilities.bits()],
			[write_u64, self.nonce]
		);
		self.total_difficulty.write(writer)?;
		self.sender_addr.write(writer)?;
		self.receiver_addr.write(writer)?;
		if self.user_agent.len() > 10_000 {
			return Err(ser::Error::TooLargeWriteErr(format!(
				"Unreasonable long User Agent. UA length is {}",
				self.user_agent.len()
			)));
		}
		writer.write_bytes(&self.user_agent)?;
		self.genesis.write(writer)?;
		Ok(())
	}
}

impl Readable for Hand {
	fn read<R: Reader>(reader: &mut R) -> Result<Hand, ser::Error> {
		let version = ProtocolVersion::read(reader)?;
		let (capab, nonce) = ser_multiread!(reader, read_u32, read_u64);
		let capabilities = Capabilities::from_bits_truncate(capab);
		let total_difficulty = Difficulty::read(reader)?;
		let sender_addr = PeerAddr::read(reader)?;
		let receiver_addr = PeerAddr::read(reader)?;
		let ua = reader.read_bytes_len_prefix()?;
		let user_agent = String::from_utf8(ua)
			.map_err(|e| ser::Error::CorruptedData(format!("Fail to read User Agent, {}", e)))?;
		let genesis = Hash::read(reader)?;
		Ok(Hand {
			version,
			capabilities,
			nonce,
			genesis,
			total_difficulty,
			sender_addr,
			receiver_addr,
			user_agent,
		})
	}
}

/// Second part of a handshake, receiver of the first part replies with its own
/// version and characteristics.
pub struct Shake {
	/// sender version
	pub version: ProtocolVersion,
	/// sender capabilities
	pub capabilities: Capabilities,
	/// genesis block of our chain, only connect to peers on the same chain
	pub genesis: Hash,
	/// total difficulty accumulated by the sender, used to check whether sync
	/// may be needed
	pub total_difficulty: Difficulty,
	/// name of version of the software
	pub user_agent: String,
}

impl Writeable for Shake {
	fn write<W: Writer>(&self, writer: &mut W) -> Result<(), ser::Error> {
		self.version.write(writer)?;
		writer.write_u32(self.capabilities.bits())?;
		self.total_difficulty.write(writer)?;
		if self.user_agent.len() > 10_000 {
			return Err(ser::Error::TooLargeWriteErr(format!(
				"Unreasonable long User Agent. UA length is {}",
				self.user_agent.len()
			)));
		}
		writer.write_bytes(&self.user_agent)?;
		self.genesis.write(writer)?;
		Ok(())
	}
}

impl Readable for Shake {
	fn read<R: Reader>(reader: &mut R) -> Result<Shake, ser::Error> {
		let version = ProtocolVersion::read(reader)?;
		let capab = reader.read_u32()?;
		let capabilities = Capabilities::from_bits_truncate(capab);
		let total_difficulty = Difficulty::read(reader)?;
		let ua = reader.read_bytes_len_prefix()?;
		let user_agent = String::from_utf8(ua)
			.map_err(|e| ser::Error::CorruptedData(format!("Fail to read User Agent, {}", e)))?;
		let genesis = Hash::read(reader)?;
		Ok(Shake {
			version,
			capabilities,
			genesis,
			total_difficulty,
			user_agent,
		})
	}
}

/// Ask for other peers addresses, required for network discovery.
pub struct GetPeerAddrs {
	/// Filters on the capabilities we'd like the peers to have
	pub capabilities: Capabilities,
}

impl Writeable for GetPeerAddrs {
	fn write<W: Writer>(&self, writer: &mut W) -> Result<(), ser::Error> {
		writer.write_u32(self.capabilities.bits())
	}
}

impl Readable for GetPeerAddrs {
	fn read<R: Reader>(reader: &mut R) -> Result<GetPeerAddrs, ser::Error> {
		let capab = reader.read_u32()?;
		let capabilities = Capabilities::from_bits_truncate(capab);
		Ok(GetPeerAddrs { capabilities })
	}
}

/// Peer addresses we know of that are fresh enough, in response to
/// GetPeerAddrs.
#[derive(Debug, Clone, Serialize, PartialEq)]
pub struct PeerAddrs {
	pub peers: Vec<PeerAddr>,
}

impl Writeable for PeerAddrs {
	fn write<W: Writer>(&self, writer: &mut W) -> Result<(), ser::Error> {
		if self.peers.len() > MAX_PEER_ADDRS as usize {
			return Err(ser::Error::TooLargeWriteErr(
				"peer.len larger then the limit".to_string(),
			));
		}
		writer.write_u32(self.peers.len() as u32)?;
		for p in &self.peers {
			p.write(writer)?;
		}
		Ok(())
	}
}

impl Readable for PeerAddrs {
	fn read<R: Reader>(reader: &mut R) -> Result<PeerAddrs, ser::Error> {
		let peer_count = reader.read_u32()?;
		if peer_count > MAX_PEER_ADDRS {
			return Err(ser::Error::TooLargeReadErr(
				"peer_count larger then the limit".to_string(),
			));
		} else if peer_count == 0 {
			return Ok(PeerAddrs { peers: vec![] });
		}
		let mut peers = Vec::with_capacity(peer_count as usize);
		for _ in 0..peer_count {
			peers.push(PeerAddr::read(reader)?);
		}
		Ok(PeerAddrs { peers })
	}
}

/// We found some issue in the communication, sending an error back, usually
/// followed by closing the connection.
pub struct PeerError {
	/// error code
	pub code: u32,
	/// slightly more user friendly message
	pub message: String,
}

impl Writeable for PeerError {
	fn write<W: Writer>(&self, writer: &mut W) -> Result<(), ser::Error> {
		if self.message.len() > 10_000 {
			return Err(ser::Error::TooLargeWriteErr(format!(
				"Unreasonable long PeerError message. length is {}",
				self.message.len()
			)));
		}
		ser_multiwrite!(writer, [write_u32, self.code], [write_bytes, &self.message]);
		Ok(())
	}
}

impl Readable for PeerError {
	fn read<R: Reader>(reader: &mut R) -> Result<PeerError, ser::Error> {
		let code = reader.read_u32()?;
		let msg = reader.read_bytes_len_prefix()?;
		let message = String::from_utf8(msg)
			.map_err(|e| ser::Error::CorruptedData(format!("Fail to read message, {}", e)))?;
		Ok(PeerError {
			code: code,
			message: message,
		})
	}
}

/// Serializable wrapper for the block locator.
#[derive(Debug)]
pub struct Locator {
	pub hashes: Vec<Hash>,
}

impl Writeable for Locator {
	fn write<W: Writer>(&self, writer: &mut W) -> Result<(), ser::Error> {
		if self.hashes.len() > MAX_LOCATORS as usize {
			return Err(ser::Error::TooLargeWriteErr(format!(
				"Storing too many locators: {}",
				self.hashes.len()
			)));
		}
		writer.write_u8(self.hashes.len() as u8)?;
		for h in &self.hashes {
			h.write(writer)?
		}
		Ok(())
	}
}

impl Readable for Locator {
	fn read<R: Reader>(reader: &mut R) -> Result<Locator, ser::Error> {
		let len = reader.read_u8()?;
		if len > (MAX_LOCATORS as u8) {
			return Err(ser::Error::TooLargeReadErr(format!(
				"Get too many locators: {}",
				len
			)));
		}
		let mut hashes = Vec::with_capacity(len as usize);
		for _ in 0..len {
			hashes.push(Hash::read(reader)?);
		}
		Ok(Locator { hashes: hashes })
	}
}

/// Serializable wrapper for a list of block headers.
pub struct Headers {
	pub headers: Vec<BlockHeader>,
}

impl Writeable for Headers {
	fn write<W: Writer>(&self, writer: &mut W) -> Result<(), ser::Error> {
		writer.write_u16(self.headers.len() as u16)?;
		for h in &self.headers {
			h.write(writer)?
		}
		Ok(())
	}
}

pub struct Ping {
	/// total difficulty accumulated by the sender, used to check whether sync
	/// may be needed
	pub total_difficulty: Difficulty,
	/// total height
	pub height: u64,
}

impl Writeable for Ping {
	fn write<W: Writer>(&self, writer: &mut W) -> Result<(), ser::Error> {
		self.total_difficulty.write(writer)?;
		self.height.write(writer)?;
		Ok(())
	}
}

impl Readable for Ping {
	fn read<R: Reader>(reader: &mut R) -> Result<Ping, ser::Error> {
		let total_difficulty = Difficulty::read(reader)?;
		let height = reader.read_u64()?;
		Ok(Ping {
			total_difficulty,
			height,
		})
	}
}

pub struct Pong {
	/// total difficulty accumulated by the sender, used to check whether sync
	/// may be needed
	pub total_difficulty: Difficulty,
	/// height accumulated by sender
	pub height: u64,
}

impl Writeable for Pong {
	fn write<W: Writer>(&self, writer: &mut W) -> Result<(), ser::Error> {
		self.total_difficulty.write(writer)?;
		self.height.write(writer)?;
		Ok(())
	}
}

impl Readable for Pong {
	fn read<R: Reader>(reader: &mut R) -> Result<Pong, ser::Error> {
		let total_difficulty = Difficulty::read(reader)?;
		let height = reader.read_u64()?;
		Ok(Pong {
			total_difficulty,
			height,
		})
	}
}

#[derive(Debug)]
pub struct BanReason {
	/// the reason for the ban
	pub ban_reason: ReasonForBan,
}

impl Writeable for BanReason {
	fn write<W: Writer>(&self, writer: &mut W) -> Result<(), ser::Error> {
		let ban_reason_i32 = self.ban_reason as i32;
		ban_reason_i32.write(writer)?;
		Ok(())
	}
}

impl Readable for BanReason {
	fn read<R: Reader>(reader: &mut R) -> Result<BanReason, ser::Error> {
		let ban_reason_i32 = match reader.read_i32() {
			Ok(h) => h,
			Err(_) => 0,
		};

		let ban_reason = ReasonForBan::from_i32(ban_reason_i32).ok_or(
			ser::Error::CorruptedData("Fail to read ban reason".to_string()),
		)?;

		Ok(BanReason { ban_reason })
	}
}

/// Request to get an archive of the full txhashset store, required to sync
/// a new node.
pub struct TxHashSetRequest {
	/// Hash of the block for which the txhashset should be provided
	pub hash: Hash,
	/// Height of the corresponding block
	pub height: u64,
}

impl Writeable for TxHashSetRequest {
	fn write<W: Writer>(&self, writer: &mut W) -> Result<(), ser::Error> {
		self.hash.write(writer)?;
		writer.write_u64(self.height)?;
		Ok(())
	}
}

impl Readable for TxHashSetRequest {
	fn read<R: Reader>(reader: &mut R) -> Result<TxHashSetRequest, ser::Error> {
		Ok(TxHashSetRequest {
			hash: Hash::read(reader)?,
			height: reader.read_u64()?,
		})
	}
}

/// Response to a txhashset archive request, must include a zip stream of the
/// archive after the message body.
pub struct TxHashSetArchive {
	/// Hash of the block for which the txhashset are provided
	pub hash: Hash,
	/// Height of the corresponding block
	pub height: u64,
	/// Size in bytes of the archive
	pub bytes: u64,
}

impl Writeable for TxHashSetArchive {
	fn write<W: Writer>(&self, writer: &mut W) -> Result<(), ser::Error> {
		self.hash.write(writer)?;
		ser_multiwrite!(writer, [write_u64, self.height], [write_u64, self.bytes]);
		Ok(())
	}
}

impl Readable for TxHashSetArchive {
	fn read<R: Reader>(reader: &mut R) -> Result<TxHashSetArchive, ser::Error> {
		let hash = Hash::read(reader)?;
		let (height, bytes) = ser_multiread!(reader, read_u64, read_u64);

		Ok(TxHashSetArchive {
			hash,
			height,
			bytes,
		})
	}
<<<<<<< HEAD
}

#[derive(Debug)]
pub struct TorAddress {
	pub address: String,
}

impl TorAddress {
	/// Creates a new message TorAddress.
	pub fn new(address: String) -> TorAddress {
		TorAddress { address }
	}
}

impl Writeable for TorAddress {
	fn write<W: Writer>(&self, writer: &mut W) -> Result<(), ser::Error> {
		ser_multiwrite!(writer, [write_bytes, &self.address]);
		Ok(())
	}
}

impl Readable for TorAddress {
	fn read(reader: &mut dyn Reader) -> Result<TorAddress, ser::Error> {
		let address = String::from_utf8(reader.read_bytes_len_prefix()?);

		match address {
			Ok(address) => Ok(TorAddress { address }),
			Err(e) => Err(ser::Error::Utf8Conversion(e.to_string())),
		}
	}
}

pub struct KernelDataRequest {}

impl Writeable for KernelDataRequest {
	fn write<W: Writer>(&self, _writer: &mut W) -> Result<(), ser::Error> {
		Ok(())
	}
}

pub struct KernelDataResponse {
	/// Size in bytes of the attached kernel data file.
	pub bytes: u64,
}

impl Writeable for KernelDataResponse {
	fn write<W: Writer>(&self, writer: &mut W) -> Result<(), ser::Error> {
		writer.write_u64(self.bytes)?;
		Ok(())
	}
}

impl Readable for KernelDataResponse {
	fn read(reader: &mut dyn Reader) -> Result<KernelDataResponse, ser::Error> {
		let bytes = reader.read_u64()?;
		Ok(KernelDataResponse { bytes })
	}
=======
>>>>>>> ddb05520
}<|MERGE_RESOLUTION|>--- conflicted
+++ resolved
@@ -66,12 +66,7 @@
 		BanReason = 18,
 		GetTransaction = 19,
 		TransactionKernel = 20,
-<<<<<<< HEAD
-		KernelDataRequest = 21,
-		KernelDataResponse = 22,
 		TorAddress = 23,
-=======
->>>>>>> ddb05520
 	}
 }
 
@@ -109,12 +104,7 @@
 		Type::BanReason => 64,
 		Type::GetTransaction => 32,
 		Type::TransactionKernel => 32,
-<<<<<<< HEAD
-		Type::KernelDataRequest => 0,
-		Type::KernelDataResponse => 8,
 		Type::TorAddress => 128,
-=======
->>>>>>> ddb05520
 	}
 }
 
@@ -757,7 +747,6 @@
 			bytes,
 		})
 	}
-<<<<<<< HEAD
 }
 
 #[derive(Debug)]
@@ -780,7 +769,7 @@
 }
 
 impl Readable for TorAddress {
-	fn read(reader: &mut dyn Reader) -> Result<TorAddress, ser::Error> {
+	fn read<R: Reader>(reader: &mut R) -> Result<TorAddress, ser::Error> {
 		let address = String::from_utf8(reader.read_bytes_len_prefix()?);
 
 		match address {
@@ -788,33 +777,4 @@
 			Err(e) => Err(ser::Error::Utf8Conversion(e.to_string())),
 		}
 	}
-}
-
-pub struct KernelDataRequest {}
-
-impl Writeable for KernelDataRequest {
-	fn write<W: Writer>(&self, _writer: &mut W) -> Result<(), ser::Error> {
-		Ok(())
-	}
-}
-
-pub struct KernelDataResponse {
-	/// Size in bytes of the attached kernel data file.
-	pub bytes: u64,
-}
-
-impl Writeable for KernelDataResponse {
-	fn write<W: Writer>(&self, writer: &mut W) -> Result<(), ser::Error> {
-		writer.write_u64(self.bytes)?;
-		Ok(())
-	}
-}
-
-impl Readable for KernelDataResponse {
-	fn read(reader: &mut dyn Reader) -> Result<KernelDataResponse, ser::Error> {
-		let bytes = reader.read_u64()?;
-		Ok(KernelDataResponse { bytes })
-	}
-=======
->>>>>>> ddb05520
 }