// Copyright 2020 The Grin Developers
//
// Licensed under the Apache License, Version 2.0 (the "License");
// you may not use this file except in compliance with the License.
// You may obtain a copy of the License at
//
//     http://www.apache.org/licenses/LICENSE-2.0
//
// Unless required by applicable law or agreed to in writing, software
// distributed under the License is distributed on an "AS IS" BASIS,
// WITHOUT WARRANTIES OR CONDITIONS OF ANY KIND, either express or implied.
// See the License for the specific language governing permissions and
// limitations under the License.

//! Serialization and deserialization layer specialized for binary encoding.
//! Ensures consistency and safety. Basically a minimal subset or
//! rustc_serialize customized for our need.
//!
//! To use it simply implement `Writeable` or `Readable` and then use the
//! `serialize` or `deserialize` functions on them as appropriate.

use crate::core::hash::{DefaultHashable, Hash, Hashed};
use crate::global::PROTOCOL_VERSION;
use byteorder::{BigEndian, ByteOrder, ReadBytesExt};
use keychain::{BlindingFactor, Identifier, IDENTIFIER_SIZE};
use std::convert::TryInto;
use std::fmt::{self, Debug};
use std::io::{self, Read, Write};
use std::{cmp, marker};
use util::secp::constants::{
	AGG_SIGNATURE_SIZE, COMPRESSED_PUBLIC_KEY_SIZE, MAX_PROOF_SIZE, PEDERSEN_COMMITMENT_SIZE,
	SECRET_KEY_SIZE,
};
use util::secp::key::PublicKey;
use util::secp::pedersen::{Commitment, RangeProof};
use util::secp::Signature;
use util::secp::{ContextFlag, Secp256k1};

/// Serialization size limit for a single chunk/object or array.
/// WARNING!!! You can increase the number, but never decrease
pub const READ_CHUNK_LIMIT: usize = 100_000;
/// Serialization size limit for number in arrays.
/// WARNING!!! You can increase the number, but never decrease
pub const READ_VEC_SIZE_LIMIT: u64 = 100_000;

/// Possible errors deriving from serializing or deserializing.
#[derive(Fail, Clone, Eq, PartialEq, Debug, Serialize, Deserialize)]
pub enum Error {
	/// Wraps an io error produced when reading or writing
	#[fail(display = "Serialization IO error {}, {:?}", _0, _1)]
	IOErr(
		String,
		#[serde(
			serialize_with = "serialize_error_kind",
			deserialize_with = "deserialize_error_kind"
		)]
		io::ErrorKind,
	),
	/// Wraps secp256k1 error
	#[fail(display = "Serialization Secp error, {}", _0)]
	SecpError(util::secp::Error),
	/// Expected a given value that wasn't found
	#[fail(
		display = "Unexpected Data, expected {:?}, got {:?}",
		expected, received
	)]
	UnexpectedData {
		/// What we wanted
		expected: Vec<u8>,
		/// What we got
		received: Vec<u8>,
	},
	/// Data wasn't in a consumable format
	#[fail(display = "Serialization Corrupted data, {}", _0)]
	CorruptedData(String),
	/// Incorrect number of elements (when deserializing a vec via read_multi say).
	#[fail(display = "Serialization Count error, {}", _0)]
	CountError(String),
	/// When asked to read too much data
	#[fail(display = "Serialization Too large write, {}", _0)]
	TooLargeWriteErr(String),
	/// When asked to read too much data
	#[fail(display = "Serialization Too large read, {}", _0)]
	TooLargeReadErr(String),
	/// Error from from_hex deserialization
	#[fail(display = "Serialization Hex error {}", _0)]
	HexError(String),
	/// Inputs/outputs/kernels must be sorted lexicographically.
	#[fail(display = "Serialization Broken Sort order")]
	SortError,
	/// Inputs/outputs/kernels must be unique.
	#[fail(display = "Serialization Unexpected Duplicate")]
	DuplicateError,
	/// Block header version (hard-fork schedule).
<<<<<<< HEAD
	#[fail(display = "Serialization Invalid block version, {}", _0)]
	InvalidBlockVersion(String),
	/// utf8 conversion failed
	#[fail(display = "UTF8 conversion failed")]
	Utf8Conversion(String),
=======
	InvalidBlockVersion,
	/// Unsupported protocol version
	UnsupportedProtocolVersion,
>>>>>>> f25b75c6
}

impl From<io::Error> for Error {
	fn from(e: io::Error) -> Error {
		Error::IOErr(format!("{}", e), e.kind())
	}
}

<<<<<<< HEAD
impl From<util::secp::Error> for Error {
	fn from(e: util::secp::Error) -> Error {
		Error::SecpError(e)
=======
impl fmt::Display for Error {
	fn fmt(&self, f: &mut fmt::Formatter<'_>) -> fmt::Result {
		match *self {
			Error::IOErr(ref e, ref _k) => write!(f, "{}", e),
			Error::UnexpectedData {
				expected: ref e,
				received: ref r,
			} => write!(f, "expected {:?}, got {:?}", e, r),
			Error::CorruptedData => f.write_str("corrupted data"),
			Error::CountError => f.write_str("count error"),
			Error::SortError => f.write_str("sort order"),
			Error::DuplicateError => f.write_str("duplicate"),
			Error::TooLargeReadErr => f.write_str("too large read"),
			Error::HexError(ref e) => write!(f, "hex error {:?}", e),
			Error::InvalidBlockVersion => f.write_str("invalid block version"),
			Error::UnsupportedProtocolVersion => f.write_str("unsupported protocol version"),
		}
	}
}

impl error::Error for Error {
	fn cause(&self) -> Option<&dyn error::Error> {
		match *self {
			Error::IOErr(ref _e, ref _k) => Some(self),
			_ => None,
		}
	}

	fn description(&self) -> &str {
		match *self {
			Error::IOErr(ref e, _) => e,
			Error::UnexpectedData { .. } => "unexpected data",
			Error::CorruptedData => "corrupted data",
			Error::CountError => "count error",
			Error::SortError => "sort order",
			Error::DuplicateError => "duplicate error",
			Error::TooLargeReadErr => "too large read",
			Error::HexError(_) => "hex error",
			Error::InvalidBlockVersion => "invalid block version",
			Error::UnsupportedProtocolVersion => "unsupported protocol version",
		}
>>>>>>> f25b75c6
	}
}

/// Signal to a serializable object how much of its data should be serialized
#[derive(Copy, Clone, PartialEq, Eq)]
pub enum SerializationMode {
	/// Serialize everything sufficiently to fully reconstruct the object
	Full,
	/// Serialize the data that defines the object
	Hash,
}

impl SerializationMode {
	/// Hash mode?
	pub fn is_hash_mode(&self) -> bool {
		match self {
			SerializationMode::Hash => true,
			_ => false,
		}
	}
}

/// Implementations defined how different numbers and binary structures are
/// written to an underlying stream or container (depending on implementation).
pub trait Writer {
	/// The mode this serializer is writing in
	fn serialization_mode(&self) -> SerializationMode;

	/// Protocol version for version specific serialization rules.
	fn protocol_version(&self) -> ProtocolVersion;

	/// Writes a u8 as bytes
	fn write_u8(&mut self, n: u8) -> Result<(), Error> {
		self.write_fixed_bytes(&[n])
	}

	/// Writes a u16 as bytes
	fn write_u16(&mut self, n: u16) -> Result<(), Error> {
		let mut bytes = [0; 2];
		BigEndian::write_u16(&mut bytes, n);
		self.write_fixed_bytes(&bytes)
	}

	/// Writes a u32 as bytes
	fn write_u32(&mut self, n: u32) -> Result<(), Error> {
		let mut bytes = [0; 4];
		BigEndian::write_u32(&mut bytes, n);
		self.write_fixed_bytes(&bytes)
	}

	/// Writes a u32 as bytes
	fn write_i32(&mut self, n: i32) -> Result<(), Error> {
		let mut bytes = [0; 4];
		BigEndian::write_i32(&mut bytes, n);
		self.write_fixed_bytes(&bytes)
	}

	/// Writes a u64 as bytes
	fn write_u64(&mut self, n: u64) -> Result<(), Error> {
		let mut bytes = [0; 8];
		BigEndian::write_u64(&mut bytes, n);
		self.write_fixed_bytes(&bytes)
	}

	/// Writes a i64 as bytes
	fn write_i64(&mut self, n: i64) -> Result<(), Error> {
		let mut bytes = [0; 8];
		BigEndian::write_i64(&mut bytes, n);
		self.write_fixed_bytes(&bytes)
	}

	/// Writes a variable number of bytes. The length is encoded as a 64-bit
	/// prefix.
	fn write_bytes<T: AsRef<[u8]>>(&mut self, bytes: T) -> Result<(), Error> {
		self.write_u64(bytes.as_ref().len() as u64)?;
		self.write_fixed_bytes(bytes)
	}

	/// Writes a fixed number of bytes. The reader is expected to know the actual length on read.
	fn write_fixed_bytes<T: AsRef<[u8]>>(&mut self, bytes: T) -> Result<(), Error>;

	/// Writes a fixed length of "empty" bytes.
	fn write_empty_bytes(&mut self, length: usize) -> Result<(), Error> {
		self.write_fixed_bytes(vec![0u8; length])
	}
}

/// Implementations defined how different numbers and binary structures are
/// read from an underlying stream or container (depending on implementation).
pub trait Reader {
	/// Read a u8 from the underlying Read
	fn read_u8(&mut self) -> Result<u8, Error>;
	/// Read a u16 from the underlying Read
	fn read_u16(&mut self) -> Result<u16, Error>;
	/// Read a u32 from the underlying Read
	fn read_u32(&mut self) -> Result<u32, Error>;
	/// Read a u64 from the underlying Read
	fn read_u64(&mut self) -> Result<u64, Error>;
	/// Read a i32 from the underlying Read
	fn read_i32(&mut self) -> Result<i32, Error>;
	/// Read a i64 from the underlying Read
	fn read_i64(&mut self) -> Result<i64, Error>;
	/// Read a u64 len prefix followed by that number of exact bytes.
	fn read_bytes_len_prefix(&mut self) -> Result<Vec<u8>, Error>;
	/// Read a fixed number of bytes from the underlying reader.
	fn read_fixed_bytes(&mut self, length: usize) -> Result<Vec<u8>, Error>;
	/// Consumes a byte from the reader, producing an error if it doesn't have
	/// the expected value
	fn expect_u8(&mut self, val: u8) -> Result<u8, Error>;
	/// Access to underlying protocol version to support
	/// version specific deserialization logic.
	fn protocol_version(&self) -> ProtocolVersion;

	/// Read a fixed number of "empty" bytes from the underlying reader.
	/// It is an error if any non-empty bytes encountered.
	fn read_empty_bytes(&mut self, length: usize) -> Result<(), Error> {
		for _ in 0..length {
			if self.read_u8()? != 0u8 {
				return Err(Error::CorruptedData);
			}
		}
		Ok(())
	}
}

/// Trait that every type that can be serialized as binary must implement.
/// Writes directly to a Writer, a utility type thinly wrapping an
/// underlying Write implementation.
pub trait Writeable {
	/// Write the data held by this Writeable to the provided writer
	fn write<W: Writer>(&self, writer: &mut W) -> Result<(), Error>;
}

/// Reader that exposes an Iterator interface.
pub struct IteratingReader<'a, T, R: Reader> {
	count: u64,
	curr: u64,
	reader: &'a mut R,
	_marker: marker::PhantomData<T>,
}

impl<'a, T, R: Reader> IteratingReader<'a, T, R> {
	/// Constructor to create a new iterating reader for the provided underlying reader.
	/// Takes a count so we know how many to iterate over.
	pub fn new(reader: &'a mut R, count: u64) -> Self {
		let curr = 0;
		IteratingReader {
			count,
			curr,
			reader,
			_marker: marker::PhantomData,
		}
	}
}

impl<'a, T, R> Iterator for IteratingReader<'a, T, R>
where
	T: Readable,
	R: Reader,
{
	type Item = T;

	fn next(&mut self) -> Option<T> {
		if self.curr >= self.count {
			return None;
		}
		self.curr += 1;
		T::read(self.reader).ok()
	}
}

/// Reads multiple serialized items into a Vec.
pub fn read_multi<T, R>(reader: &mut R, count: u64) -> Result<Vec<T>, Error>
where
	T: Readable,
	R: Reader,
{
	// Very rudimentary check to ensure we do not overflow anything
	// attempting to read huge amounts of data.
	// Probably better than checking if count * size overflows a u64 though.
	// Note!!! Caller on Write responsible to data size checking.
	// This issue normally should never happen. If you wee this error, it is mean there are
	// datat validation at write method.
	debug_assert!(count <= READ_VEC_SIZE_LIMIT);
	if count > READ_VEC_SIZE_LIMIT {
		return Err(Error::TooLargeReadErr(format!(
			"Try to read {} items, limit is 100K",
			count
		)));
	}

	let res: Vec<T> = IteratingReader::new(reader, count).collect();
	if res.len() as u64 != count {
		return Err(Error::CountError(format!(
			"Unable to read all data. Get {}, expected {}",
			res.len(),
			count
		)));
	}
	Ok(res)
}

/// Protocol version for serialization/deserialization.
/// Note: This is used in various places including but limited to
/// the p2p layer and our local db storage layer.
/// We may speak multiple versions to various peers and a potentially *different*
/// version for our local db.
#[derive(Clone, Copy, Debug, Deserialize, Eq, Ord, PartialOrd, PartialEq, Serialize)]
pub struct ProtocolVersion(pub u32);

impl ProtocolVersion {
	/// The max protocol version supported.
	pub const MAX: u32 = std::u32::MAX;

	/// Protocol version as u32 to allow for convenient exhaustive matching on values.
	pub fn value(self) -> u32 {
		self.0
	}

	/// Our default "local" protocol version.
	/// This protocol version is provided to peers as part of the Hand/Shake
	/// negotiation in the p2p layer. Connected peers will negotiate a suitable
	/// protocol version for serialization/deserialization of p2p messages.
	pub fn local() -> ProtocolVersion {
		PROTOCOL_VERSION
	}

	/// We need to specify a protocol version for our local database.
	/// Regardless of specific version used when sending/receiving data between peers
	/// we need to take care with serialization/deserialization of data locally in the db.
	pub fn local_db() -> ProtocolVersion {
		ProtocolVersion(1)
	}
}

impl fmt::Display for ProtocolVersion {
	fn fmt(&self, f: &mut fmt::Formatter) -> fmt::Result {
		write!(f, "{}", self.0)
	}
}

impl From<ProtocolVersion> for u32 {
	fn from(v: ProtocolVersion) -> u32 {
		v.0
	}
}

impl Writeable for ProtocolVersion {
	fn write<W: Writer>(&self, writer: &mut W) -> Result<(), Error> {
		writer.write_u32(self.0)
	}
}

impl Readable for ProtocolVersion {
	fn read<R: Reader>(reader: &mut R) -> Result<ProtocolVersion, Error> {
		let version = reader.read_u32()?;
		Ok(ProtocolVersion(version))
	}
}

/// Trait that every type that can be deserialized from binary must implement.
/// Reads directly to a Reader, a utility type thinly wrapping an
/// underlying Read implementation.
pub trait Readable
where
	Self: Sized,
{
	/// Reads the data necessary to this Readable from the provided reader
	fn read<R: Reader>(reader: &mut R) -> Result<Self, Error>;
}

/// Deserializes a Readable from any std::io::Read implementation.
pub fn deserialize<T: Readable, R: Read>(
	source: &mut R,
	version: ProtocolVersion,
) -> Result<T, Error> {
	let mut reader = BinReader::new(source, version);
	T::read(&mut reader)
}

/// Deserialize a Readable based on our default "local" protocol version.
pub fn deserialize_default<T: Readable, R: Read>(source: &mut R) -> Result<T, Error> {
	deserialize(source, ProtocolVersion::local())
}

/// Serializes a Writeable into any std::io::Write implementation.
pub fn serialize<W: Writeable>(
	sink: &mut dyn Write,
	version: ProtocolVersion,
	thing: &W,
) -> Result<(), Error> {
	let mut writer = BinWriter::new(sink, version);
	thing.write(&mut writer)
}

/// Serialize a Writeable according to our default "local" protocol version.
pub fn serialize_default<W: Writeable>(sink: &mut dyn Write, thing: &W) -> Result<(), Error> {
	serialize(sink, ProtocolVersion::local(), thing)
}

/// Utility function to serialize a writeable directly in memory using a
/// Vec<u8>.
pub fn ser_vec<W: Writeable>(thing: &W, version: ProtocolVersion) -> Result<Vec<u8>, Error> {
	let mut vec = vec![];
	serialize(&mut vec, version, thing)?;
	Ok(vec)
}

/// Utility to read from a binary source
pub struct BinReader<'a, R: Read> {
	source: &'a mut R,
	version: ProtocolVersion,
}

impl<'a, R: Read> BinReader<'a, R> {
	/// Constructor for a new BinReader for the provided source and protocol version.
	pub fn new(source: &'a mut R, version: ProtocolVersion) -> Self {
		BinReader { source, version }
	}
}

fn map_io_err(err: io::Error) -> Error {
	Error::IOErr(format!("{}", err), err.kind())
}

/// Utility wrapper for an underlying byte Reader. Defines higher level methods
/// to read numbers, byte vectors, hashes, etc.
impl<'a, R: Read> Reader for BinReader<'a, R> {
	fn read_u8(&mut self) -> Result<u8, Error> {
		self.source.read_u8().map_err(map_io_err)
	}
	fn read_u16(&mut self) -> Result<u16, Error> {
		self.source.read_u16::<BigEndian>().map_err(map_io_err)
	}
	fn read_u32(&mut self) -> Result<u32, Error> {
		self.source.read_u32::<BigEndian>().map_err(map_io_err)
	}
	fn read_i32(&mut self) -> Result<i32, Error> {
		self.source.read_i32::<BigEndian>().map_err(map_io_err)
	}
	fn read_u64(&mut self) -> Result<u64, Error> {
		self.source.read_u64::<BigEndian>().map_err(map_io_err)
	}
	fn read_i64(&mut self) -> Result<i64, Error> {
		self.source.read_i64::<BigEndian>().map_err(map_io_err)
	}
	/// Read a variable size vector from the underlying Read. Expects a usize
	fn read_bytes_len_prefix(&mut self) -> Result<Vec<u8>, Error> {
		let len = self.read_u64()?;
		self.read_fixed_bytes(len as usize)
	}

	/// Read a fixed number of bytes.
	fn read_fixed_bytes(&mut self, len: usize) -> Result<Vec<u8>, Error> {
		// not reading more than 100k bytes in a single read
		if len > READ_CHUNK_LIMIT {
			return Err(Error::TooLargeReadErr(format!(
				"Try to read {} bytes, limit is 100K",
				len
			)));
		}
		let mut buf = vec![0; len];
		self.source
			.read_exact(&mut buf)
			.map(move |_| buf)
			.map_err(map_io_err)
	}

	fn expect_u8(&mut self, val: u8) -> Result<u8, Error> {
		let b = self.read_u8()?;
		if b == val {
			Ok(b)
		} else {
			Err(Error::UnexpectedData {
				expected: vec![val],
				received: vec![b],
			})
		}
	}

	fn protocol_version(&self) -> ProtocolVersion {
		self.version
	}
}

/// A reader that reads straight off a stream.
/// Tracks total bytes read so we can verify we read the right number afterwards.
pub struct StreamingReader<'a> {
	total_bytes_read: u64,
	version: ProtocolVersion,
	stream: &'a mut dyn Read,
}

impl<'a> StreamingReader<'a> {
	/// Create a new streaming reader with the provided underlying stream.
	/// Also takes a duration to be used for each individual read_exact call.
	pub fn new(stream: &'a mut dyn Read, version: ProtocolVersion) -> StreamingReader<'a> {
		StreamingReader {
			total_bytes_read: 0,
			version,
			stream,
		}
	}

	/// Returns the total bytes read via this streaming reader.
	pub fn total_bytes_read(&self) -> u64 {
		self.total_bytes_read
	}
}

/// Note: We use read_fixed_bytes() here to ensure our "async" I/O behaves as expected.
impl<'a> Reader for StreamingReader<'a> {
	fn read_u8(&mut self) -> Result<u8, Error> {
		let buf = self.read_fixed_bytes(1)?;
		Ok(buf[0])
	}
	fn read_u16(&mut self) -> Result<u16, Error> {
		let buf = self.read_fixed_bytes(2)?;
		Ok(BigEndian::read_u16(&buf[..]))
	}
	fn read_u32(&mut self) -> Result<u32, Error> {
		let buf = self.read_fixed_bytes(4)?;
		Ok(BigEndian::read_u32(&buf[..]))
	}
	fn read_i32(&mut self) -> Result<i32, Error> {
		let buf = self.read_fixed_bytes(4)?;
		Ok(BigEndian::read_i32(&buf[..]))
	}
	fn read_u64(&mut self) -> Result<u64, Error> {
		let buf = self.read_fixed_bytes(8)?;
		Ok(BigEndian::read_u64(&buf[..]))
	}
	fn read_i64(&mut self) -> Result<i64, Error> {
		let buf = self.read_fixed_bytes(8)?;
		Ok(BigEndian::read_i64(&buf[..]))
	}

	/// Read a variable size vector from the underlying stream. Expects a usize
	fn read_bytes_len_prefix(&mut self) -> Result<Vec<u8>, Error> {
		let len = self.read_u64()?;
		self.total_bytes_read += 8;
		self.read_fixed_bytes(len as usize)
	}

	/// Read a fixed number of bytes.
	fn read_fixed_bytes(&mut self, len: usize) -> Result<Vec<u8>, Error> {
		let mut buf = vec![0u8; len];
		self.stream.read_exact(&mut buf)?;
		self.total_bytes_read += len as u64;
		Ok(buf)
	}

	fn expect_u8(&mut self, val: u8) -> Result<u8, Error> {
		let b = self.read_u8()?;
		if b == val {
			Ok(b)
		} else {
			Err(Error::UnexpectedData {
				expected: vec![val],
				received: vec![b],
			})
		}
	}

	fn protocol_version(&self) -> ProtocolVersion {
		self.version
	}
}

impl Readable for Commitment {
	fn read<R: Reader>(reader: &mut R) -> Result<Commitment, Error> {
		let a = reader.read_fixed_bytes(PEDERSEN_COMMITMENT_SIZE)?;
		let mut c = [0; PEDERSEN_COMMITMENT_SIZE];
		c[..PEDERSEN_COMMITMENT_SIZE].clone_from_slice(&a[..PEDERSEN_COMMITMENT_SIZE]);
		Ok(Commitment(c))
	}
}

impl Writeable for Commitment {
	fn write<W: Writer>(&self, writer: &mut W) -> Result<(), Error> {
		writer.write_fixed_bytes(self)
	}
}

impl Writeable for BlindingFactor {
	fn write<W: Writer>(&self, writer: &mut W) -> Result<(), Error> {
		writer.write_fixed_bytes(self)
	}
}

impl Readable for BlindingFactor {
	fn read<R: Reader>(reader: &mut R) -> Result<BlindingFactor, Error> {
		let bytes = reader.read_fixed_bytes(SECRET_KEY_SIZE)?;
		Ok(BlindingFactor::from_slice(&bytes))
	}
}

impl Writeable for Identifier {
	fn write<W: Writer>(&self, writer: &mut W) -> Result<(), Error> {
		writer.write_fixed_bytes(self)
	}
}

impl Readable for Identifier {
	fn read<R: Reader>(reader: &mut R) -> Result<Identifier, Error> {
		let bytes = reader.read_fixed_bytes(IDENTIFIER_SIZE)?;
		Ok(Identifier::from_bytes(&bytes))
	}
}

impl Writeable for RangeProof {
	fn write<W: Writer>(&self, writer: &mut W) -> Result<(), Error> {
		writer.write_bytes(self)
	}
}

impl Readable for RangeProof {
	fn read<R: Reader>(reader: &mut R) -> Result<RangeProof, Error> {
		let len = reader.read_u64()?;
		let max_len = cmp::min(len as usize, MAX_PROOF_SIZE);
		let p = reader.read_fixed_bytes(max_len)?;
		let mut proof = [0; MAX_PROOF_SIZE];
		proof[..p.len()].clone_from_slice(&p[..]);
		Ok(RangeProof {
			plen: proof.len(),
			proof,
		})
	}
}

impl PMMRable for RangeProof {
	type E = Self;

	fn as_elmt(&self) -> Self::E {
		*self
	}

	// Size is length prefix (8 bytes for u64) + MAX_PROOF_SIZE.
	fn elmt_size() -> Option<u16> {
		Some((8 + MAX_PROOF_SIZE).try_into().unwrap())
	}
}

impl Readable for Signature {
	fn read<R: Reader>(reader: &mut R) -> Result<Signature, Error> {
		let a = reader.read_fixed_bytes(AGG_SIGNATURE_SIZE)?;
		let mut c = [0; AGG_SIGNATURE_SIZE];
		c[..AGG_SIGNATURE_SIZE].clone_from_slice(&a[..AGG_SIGNATURE_SIZE]);
		Ok(Signature::from_raw_data(&c)?)
	}
}

impl Writeable for Signature {
	fn write<W: Writer>(&self, writer: &mut W) -> Result<(), Error> {
		writer.write_fixed_bytes(self)
	}
}

impl Writeable for PublicKey {
	// Write the public key in compressed form
	fn write<W: Writer>(&self, writer: &mut W) -> Result<(), Error> {
		let secp = Secp256k1::with_caps(ContextFlag::None);
		writer.write_fixed_bytes(self.serialize_vec(&secp, true))?;
		Ok(())
	}
}

impl Readable for PublicKey {
	// Read the public key in compressed form
	fn read<R: Reader>(reader: &mut R) -> Result<Self, Error> {
		let buf = reader.read_fixed_bytes(COMPRESSED_PUBLIC_KEY_SIZE)?;
		let secp = Secp256k1::with_caps(ContextFlag::None);
		let pk = PublicKey::from_slice(&secp, &buf)
			.map_err(|e| Error::CorruptedData(format!("Unable to read public key, {}", e)))?;
		Ok(pk)
	}
}

/// Collections of items must be sorted lexicographically and all unique.
pub trait VerifySortedAndUnique<T> {
	/// Verify a collection of items is sorted and all unique.
	fn verify_sorted_and_unique(&self) -> Result<(), Error>;
}

impl<T: Ord> VerifySortedAndUnique<T> for Vec<T> {
	fn verify_sorted_and_unique(&self) -> Result<(), Error> {
		for pair in self.windows(2) {
			if pair[0] > pair[1] {
				return Err(Error::SortError);
			} else if pair[0] == pair[1] {
				return Err(Error::DuplicateError);
			}
		}
		Ok(())
	}
}

/// Utility wrapper for an underlying byte Writer. Defines higher level methods
/// to write numbers, byte vectors, hashes, etc.
pub struct BinWriter<'a> {
	sink: &'a mut dyn Write,
	version: ProtocolVersion,
}

impl<'a> BinWriter<'a> {
	/// Wraps a standard Write in a new BinWriter
	pub fn new(sink: &'a mut dyn Write, version: ProtocolVersion) -> BinWriter<'a> {
		BinWriter { sink, version }
	}

	/// Constructor for BinWriter with default "local" protocol version.
	pub fn default(sink: &'a mut dyn Write) -> BinWriter<'a> {
		BinWriter::new(sink, ProtocolVersion::local())
	}
}

impl<'a> Writer for BinWriter<'a> {
	fn serialization_mode(&self) -> SerializationMode {
		SerializationMode::Full
	}

	fn write_fixed_bytes<T: AsRef<[u8]>>(&mut self, bytes: T) -> Result<(), Error> {
		self.sink.write_all(bytes.as_ref())?;
		Ok(())
	}

	fn protocol_version(&self) -> ProtocolVersion {
		self.version
	}
}

macro_rules! impl_int {
	($int:ty, $w_fn:ident, $r_fn:ident) => {
		impl Writeable for $int {
			fn write<W: Writer>(&self, writer: &mut W) -> Result<(), Error> {
				writer.$w_fn(*self)
			}
		}

		impl Readable for $int {
			fn read<R: Reader>(reader: &mut R) -> Result<$int, Error> {
				reader.$r_fn()
			}
		}
	};
}

impl_int!(u8, write_u8, read_u8);
impl_int!(u16, write_u16, read_u16);
impl_int!(u32, write_u32, read_u32);
impl_int!(i32, write_i32, read_i32);
impl_int!(u64, write_u64, read_u64);
impl_int!(i64, write_i64, read_i64);

impl<T> Readable for Vec<T>
where
	T: Readable,
{
	fn read<R: Reader>(reader: &mut R) -> Result<Vec<T>, Error> {
		let mut buf = Vec::new();
		loop {
			let elem = T::read(reader);
			match elem {
				Ok(e) => buf.push(e),
				Err(Error::IOErr(ref _d, ref kind)) if *kind == io::ErrorKind::UnexpectedEof => {
					break;
				}
				Err(e) => return Err(e),
			}
		}
		Ok(buf)
	}
}

impl<T> Writeable for Vec<T>
where
	T: Writeable,
{
	fn write<W: Writer>(&self, writer: &mut W) -> Result<(), Error> {
		for elmt in self {
			elmt.write(writer)?;
		}
		Ok(())
	}
}

impl<'a, A: Writeable> Writeable for &'a A {
	fn write<W: Writer>(&self, writer: &mut W) -> Result<(), Error> {
		Writeable::write(*self, writer)
	}
}

impl<A: Writeable, B: Writeable> Writeable for (A, B) {
	fn write<W: Writer>(&self, writer: &mut W) -> Result<(), Error> {
		Writeable::write(&self.0, writer)?;
		Writeable::write(&self.1, writer)
	}
}

impl<A: Readable, B: Readable> Readable for (A, B) {
	fn read<R: Reader>(reader: &mut R) -> Result<(A, B), Error> {
		Ok((Readable::read(reader)?, Readable::read(reader)?))
	}
}

impl<A: Writeable, B: Writeable, C: Writeable> Writeable for (A, B, C) {
	fn write<W: Writer>(&self, writer: &mut W) -> Result<(), Error> {
		Writeable::write(&self.0, writer)?;
		Writeable::write(&self.1, writer)?;
		Writeable::write(&self.2, writer)
	}
}

impl<A: Writeable, B: Writeable, C: Writeable, D: Writeable> Writeable for (A, B, C, D) {
	fn write<W: Writer>(&self, writer: &mut W) -> Result<(), Error> {
		Writeable::write(&self.0, writer)?;
		Writeable::write(&self.1, writer)?;
		Writeable::write(&self.2, writer)?;
		Writeable::write(&self.3, writer)
	}
}

impl<A: Readable, B: Readable, C: Readable> Readable for (A, B, C) {
	fn read<R: Reader>(reader: &mut R) -> Result<(A, B, C), Error> {
		Ok((
			Readable::read(reader)?,
			Readable::read(reader)?,
			Readable::read(reader)?,
		))
	}
}

impl<A: Readable, B: Readable, C: Readable, D: Readable> Readable for (A, B, C, D) {
	fn read<R: Reader>(reader: &mut R) -> Result<(A, B, C, D), Error> {
		Ok((
			Readable::read(reader)?,
			Readable::read(reader)?,
			Readable::read(reader)?,
			Readable::read(reader)?,
		))
	}
}

/// Trait for types that can be added to a PMMR.
pub trait PMMRable: Writeable + Clone + Debug + DefaultHashable {
	/// The type of element actually stored in the MMR data file.
	/// This allows us to store Hash elements in the header MMR for variable size BlockHeaders.
	type E: Readable + Writeable + Debug;

	/// Convert the pmmrable into the element to be stored in the MMR data file.
	fn as_elmt(&self) -> Self::E;

	/// Size of each element if "fixed" size. Elements are "variable" size if None.
	fn elmt_size() -> Option<u16>;
}

/// Generic trait to ensure PMMR elements can be hashed with an index
pub trait PMMRIndexHashable {
	/// Hash with a given index
	fn hash_with_index(&self, index: u64) -> Hash;
}

impl<T: DefaultHashable> PMMRIndexHashable for T {
	fn hash_with_index(&self, index: u64) -> Hash {
		(index, self).hash()
	}
}

// serializer for io::Errorkind, originally auto-generated by serde-derive
// slightly modified to handle the #[non_exhaustive] tag on io::ErrorKind
fn serialize_error_kind<S>(
	kind: &io::ErrorKind,
	serializer: S,
) -> serde::export::Result<S::Ok, S::Error>
where
	S: serde::Serializer,
{
	match *kind {
		io::ErrorKind::NotFound => {
			serde::Serializer::serialize_unit_variant(serializer, "ErrorKind", 0u32, "NotFound")
		}
		io::ErrorKind::PermissionDenied => serde::Serializer::serialize_unit_variant(
			serializer,
			"ErrorKind",
			1u32,
			"PermissionDenied",
		),
		io::ErrorKind::ConnectionRefused => serde::Serializer::serialize_unit_variant(
			serializer,
			"ErrorKind",
			2u32,
			"ConnectionRefused",
		),
		io::ErrorKind::ConnectionReset => serde::Serializer::serialize_unit_variant(
			serializer,
			"ErrorKind",
			3u32,
			"ConnectionReset",
		),
		io::ErrorKind::ConnectionAborted => serde::Serializer::serialize_unit_variant(
			serializer,
			"ErrorKind",
			4u32,
			"ConnectionAborted",
		),
		io::ErrorKind::NotConnected => {
			serde::Serializer::serialize_unit_variant(serializer, "ErrorKind", 5u32, "NotConnected")
		}
		io::ErrorKind::AddrInUse => {
			serde::Serializer::serialize_unit_variant(serializer, "ErrorKind", 6u32, "AddrInUse")
		}
		io::ErrorKind::AddrNotAvailable => serde::Serializer::serialize_unit_variant(
			serializer,
			"ErrorKind",
			7u32,
			"AddrNotAvailable",
		),
		io::ErrorKind::BrokenPipe => {
			serde::Serializer::serialize_unit_variant(serializer, "ErrorKind", 8u32, "BrokenPipe")
		}
		io::ErrorKind::AlreadyExists => serde::Serializer::serialize_unit_variant(
			serializer,
			"ErrorKind",
			9u32,
			"AlreadyExists",
		),
		io::ErrorKind::WouldBlock => {
			serde::Serializer::serialize_unit_variant(serializer, "ErrorKind", 10u32, "WouldBlock")
		}
		io::ErrorKind::InvalidInput => serde::Serializer::serialize_unit_variant(
			serializer,
			"ErrorKind",
			11u32,
			"InvalidInput",
		),
		io::ErrorKind::InvalidData => {
			serde::Serializer::serialize_unit_variant(serializer, "ErrorKind", 12u32, "InvalidData")
		}
		io::ErrorKind::TimedOut => {
			serde::Serializer::serialize_unit_variant(serializer, "ErrorKind", 13u32, "TimedOut")
		}
		io::ErrorKind::WriteZero => {
			serde::Serializer::serialize_unit_variant(serializer, "ErrorKind", 14u32, "WriteZero")
		}
		io::ErrorKind::Interrupted => {
			serde::Serializer::serialize_unit_variant(serializer, "ErrorKind", 15u32, "Interrupted")
		}
		io::ErrorKind::Other => {
			serde::Serializer::serialize_unit_variant(serializer, "ErrorKind", 16u32, "Other")
		}
		io::ErrorKind::UnexpectedEof => serde::Serializer::serialize_unit_variant(
			serializer,
			"ErrorKind",
			17u32,
			"UnexpectedEof",
		),
		// #[non_exhaustive] is used on the definition of ErrorKind for future compatability
		// That means match statements always need to match on _.
		// The downside here is that rustc won't be able to warn us if io::ErrorKind another
		// field is added to io::ErrorKind
		_ => serde::Serializer::serialize_unit_variant(serializer, "ErrorKind", 16u32, "Other"),
	}
}

// deserializer for io::Errorkind, originally auto-generated by serde-derive
fn deserialize_error_kind<'de, D>(deserializer: D) -> serde::export::Result<io::ErrorKind, D::Error>
where
	D: serde::Deserializer<'de>,
{
	#[allow(non_camel_case_types)]
	enum Field {
		field0,
		field1,
		field2,
		field3,
		field4,
		field5,
		field6,
		field7,
		field8,
		field9,
		field10,
		field11,
		field12,
		field13,
		field14,
		field15,
		field16,
		field17,
	}
	struct FieldVisitor;
	impl<'de> serde::de::Visitor<'de> for FieldVisitor {
		type Value = Field;
		fn expecting(
			&self,
			formatter: &mut serde::export::Formatter,
		) -> serde::export::fmt::Result {
			serde::export::Formatter::write_str(formatter, "variant identifier")
		}
		fn visit_u64<E>(self, value: u64) -> serde::export::Result<Self::Value, E>
		where
			E: serde::de::Error,
		{
			match value {
				0u64 => serde::export::Ok(Field::field0),
				1u64 => serde::export::Ok(Field::field1),
				2u64 => serde::export::Ok(Field::field2),
				3u64 => serde::export::Ok(Field::field3),
				4u64 => serde::export::Ok(Field::field4),
				5u64 => serde::export::Ok(Field::field5),
				6u64 => serde::export::Ok(Field::field6),
				7u64 => serde::export::Ok(Field::field7),
				8u64 => serde::export::Ok(Field::field8),
				9u64 => serde::export::Ok(Field::field9),
				10u64 => serde::export::Ok(Field::field10),
				11u64 => serde::export::Ok(Field::field11),
				12u64 => serde::export::Ok(Field::field12),
				13u64 => serde::export::Ok(Field::field13),
				14u64 => serde::export::Ok(Field::field14),
				15u64 => serde::export::Ok(Field::field15),
				16u64 => serde::export::Ok(Field::field16),
				17u64 => serde::export::Ok(Field::field17),
				_ => serde::export::Err(serde::de::Error::invalid_value(
					serde::de::Unexpected::Unsigned(value),
					&"variant index 0 <= i < 18",
				)),
			}
		}
		fn visit_str<E>(self, value: &str) -> serde::export::Result<Self::Value, E>
		where
			E: serde::de::Error,
		{
			match value {
				"NotFound" => serde::export::Ok(Field::field0),
				"PermissionDenied" => serde::export::Ok(Field::field1),
				"ConnectionRefused" => serde::export::Ok(Field::field2),
				"ConnectionReset" => serde::export::Ok(Field::field3),
				"ConnectionAborted" => serde::export::Ok(Field::field4),
				"NotConnected" => serde::export::Ok(Field::field5),
				"AddrInUse" => serde::export::Ok(Field::field6),
				"AddrNotAvailable" => serde::export::Ok(Field::field7),
				"BrokenPipe" => serde::export::Ok(Field::field8),
				"AlreadyExists" => serde::export::Ok(Field::field9),
				"WouldBlock" => serde::export::Ok(Field::field10),
				"InvalidInput" => serde::export::Ok(Field::field11),
				"InvalidData" => serde::export::Ok(Field::field12),
				"TimedOut" => serde::export::Ok(Field::field13),
				"WriteZero" => serde::export::Ok(Field::field14),
				"Interrupted" => serde::export::Ok(Field::field15),
				"Other" => serde::export::Ok(Field::field16),
				"UnexpectedEof" => serde::export::Ok(Field::field17),
				_ => serde::export::Err(serde::de::Error::unknown_variant(value, VARIANTS)),
			}
		}
		fn visit_bytes<E>(self, value: &[u8]) -> serde::export::Result<Self::Value, E>
		where
			E: serde::de::Error,
		{
			match value {
				b"NotFound" => serde::export::Ok(Field::field0),
				b"PermissionDenied" => serde::export::Ok(Field::field1),
				b"ConnectionRefused" => serde::export::Ok(Field::field2),
				b"ConnectionReset" => serde::export::Ok(Field::field3),
				b"ConnectionAborted" => serde::export::Ok(Field::field4),
				b"NotConnected" => serde::export::Ok(Field::field5),
				b"AddrInUse" => serde::export::Ok(Field::field6),
				b"AddrNotAvailable" => serde::export::Ok(Field::field7),
				b"BrokenPipe" => serde::export::Ok(Field::field8),
				b"AlreadyExists" => serde::export::Ok(Field::field9),
				b"WouldBlock" => serde::export::Ok(Field::field10),
				b"InvalidInput" => serde::export::Ok(Field::field11),
				b"InvalidData" => serde::export::Ok(Field::field12),
				b"TimedOut" => serde::export::Ok(Field::field13),
				b"WriteZero" => serde::export::Ok(Field::field14),
				b"Interrupted" => serde::export::Ok(Field::field15),
				b"Other" => serde::export::Ok(Field::field16),
				b"UnexpectedEof" => serde::export::Ok(Field::field17),
				_ => {
					let value = &serde::export::from_utf8_lossy(value);
					serde::export::Err(serde::de::Error::unknown_variant(value, VARIANTS))
				}
			}
		}
	}
	impl<'de> serde::Deserialize<'de> for Field {
		#[inline]
		fn deserialize<D>(deserializer: D) -> serde::export::Result<Self, D::Error>
		where
			D: serde::Deserializer<'de>,
		{
			serde::Deserializer::deserialize_identifier(deserializer, FieldVisitor)
		}
	}
	struct Visitor<'de> {
		marker: serde::export::PhantomData<io::ErrorKind>,
		lifetime: serde::export::PhantomData<&'de ()>,
	}
	impl<'de> serde::de::Visitor<'de> for Visitor<'de> {
		type Value = io::ErrorKind;
		fn expecting(
			&self,
			formatter: &mut serde::export::Formatter,
		) -> serde::export::fmt::Result {
			serde::export::Formatter::write_str(formatter, "enum io::ErrorKind")
		}
		fn visit_enum<A>(self, data: A) -> serde::export::Result<Self::Value, A::Error>
		where
			A: serde::de::EnumAccess<'de>,
		{
			match match serde::de::EnumAccess::variant(data) {
				serde::export::Ok(val) => val,
				serde::export::Err(err) => {
					return serde::export::Err(err);
				}
			} {
				(Field::field0, variant) => {
					match serde::de::VariantAccess::unit_variant(variant) {
						serde::export::Ok(val) => val,
						serde::export::Err(err) => {
							return serde::export::Err(err);
						}
					};
					serde::export::Ok(io::ErrorKind::NotFound)
				}
				(Field::field1, variant) => {
					match serde::de::VariantAccess::unit_variant(variant) {
						serde::export::Ok(val) => val,
						serde::export::Err(err) => {
							return serde::export::Err(err);
						}
					};
					serde::export::Ok(io::ErrorKind::PermissionDenied)
				}
				(Field::field2, variant) => {
					match serde::de::VariantAccess::unit_variant(variant) {
						serde::export::Ok(val) => val,
						serde::export::Err(err) => {
							return serde::export::Err(err);
						}
					};
					serde::export::Ok(io::ErrorKind::ConnectionRefused)
				}
				(Field::field3, variant) => {
					match serde::de::VariantAccess::unit_variant(variant) {
						serde::export::Ok(val) => val,
						serde::export::Err(err) => {
							return serde::export::Err(err);
						}
					};
					serde::export::Ok(io::ErrorKind::ConnectionReset)
				}
				(Field::field4, variant) => {
					match serde::de::VariantAccess::unit_variant(variant) {
						serde::export::Ok(val) => val,
						serde::export::Err(err) => {
							return serde::export::Err(err);
						}
					};
					serde::export::Ok(io::ErrorKind::ConnectionAborted)
				}
				(Field::field5, variant) => {
					match serde::de::VariantAccess::unit_variant(variant) {
						serde::export::Ok(val) => val,
						serde::export::Err(err) => {
							return serde::export::Err(err);
						}
					};
					serde::export::Ok(io::ErrorKind::NotConnected)
				}
				(Field::field6, variant) => {
					match serde::de::VariantAccess::unit_variant(variant) {
						serde::export::Ok(val) => val,
						serde::export::Err(err) => {
							return serde::export::Err(err);
						}
					};
					serde::export::Ok(io::ErrorKind::AddrInUse)
				}
				(Field::field7, variant) => {
					match serde::de::VariantAccess::unit_variant(variant) {
						serde::export::Ok(val) => val,
						serde::export::Err(err) => {
							return serde::export::Err(err);
						}
					};
					serde::export::Ok(io::ErrorKind::AddrNotAvailable)
				}
				(Field::field8, variant) => {
					match serde::de::VariantAccess::unit_variant(variant) {
						serde::export::Ok(val) => val,
						serde::export::Err(err) => {
							return serde::export::Err(err);
						}
					};
					serde::export::Ok(io::ErrorKind::BrokenPipe)
				}
				(Field::field9, variant) => {
					match serde::de::VariantAccess::unit_variant(variant) {
						serde::export::Ok(val) => val,
						serde::export::Err(err) => {
							return serde::export::Err(err);
						}
					};
					serde::export::Ok(io::ErrorKind::AlreadyExists)
				}
				(Field::field10, variant) => {
					match serde::de::VariantAccess::unit_variant(variant) {
						serde::export::Ok(val) => val,
						serde::export::Err(err) => {
							return serde::export::Err(err);
						}
					};
					serde::export::Ok(io::ErrorKind::WouldBlock)
				}
				(Field::field11, variant) => {
					match serde::de::VariantAccess::unit_variant(variant) {
						serde::export::Ok(val) => val,
						serde::export::Err(err) => {
							return serde::export::Err(err);
						}
					};
					serde::export::Ok(io::ErrorKind::InvalidInput)
				}
				(Field::field12, variant) => {
					match serde::de::VariantAccess::unit_variant(variant) {
						serde::export::Ok(val) => val,
						serde::export::Err(err) => {
							return serde::export::Err(err);
						}
					};
					serde::export::Ok(io::ErrorKind::InvalidData)
				}
				(Field::field13, variant) => {
					match serde::de::VariantAccess::unit_variant(variant) {
						serde::export::Ok(val) => val,
						serde::export::Err(err) => {
							return serde::export::Err(err);
						}
					};
					serde::export::Ok(io::ErrorKind::TimedOut)
				}
				(Field::field14, variant) => {
					match serde::de::VariantAccess::unit_variant(variant) {
						serde::export::Ok(val) => val,
						serde::export::Err(err) => {
							return serde::export::Err(err);
						}
					};
					serde::export::Ok(io::ErrorKind::WriteZero)
				}
				(Field::field15, variant) => {
					match serde::de::VariantAccess::unit_variant(variant) {
						serde::export::Ok(val) => val,
						serde::export::Err(err) => {
							return serde::export::Err(err);
						}
					};
					serde::export::Ok(io::ErrorKind::Interrupted)
				}
				(Field::field16, variant) => {
					match serde::de::VariantAccess::unit_variant(variant) {
						serde::export::Ok(val) => val,
						serde::export::Err(err) => {
							return serde::export::Err(err);
						}
					};
					serde::export::Ok(io::ErrorKind::Other)
				}
				(Field::field17, variant) => {
					match serde::de::VariantAccess::unit_variant(variant) {
						serde::export::Ok(val) => val,
						serde::export::Err(err) => {
							return serde::export::Err(err);
						}
					};
					serde::export::Ok(io::ErrorKind::UnexpectedEof)
				}
			}
		}
	}
	const VARIANTS: &[&str] = &[
		"NotFound",
		"PermissionDenied",
		"ConnectionRefused",
		"ConnectionReset",
		"ConnectionAborted",
		"NotConnected",
		"AddrInUse",
		"AddrNotAvailable",
		"BrokenPipe",
		"AlreadyExists",
		"WouldBlock",
		"InvalidInput",
		"InvalidData",
		"TimedOut",
		"WriteZero",
		"Interrupted",
		"Other",
		"UnexpectedEof",
	];
	serde::Deserializer::deserialize_enum(
		deserializer,
		"ErrorKind",
		VARIANTS,
		Visitor {
			marker: serde::export::PhantomData::<io::ErrorKind>,
			lifetime: serde::export::PhantomData,
		},
	)
}<|MERGE_RESOLUTION|>--- conflicted
+++ resolved
@@ -92,17 +92,14 @@
 	#[fail(display = "Serialization Unexpected Duplicate")]
 	DuplicateError,
 	/// Block header version (hard-fork schedule).
-<<<<<<< HEAD
 	#[fail(display = "Serialization Invalid block version, {}", _0)]
 	InvalidBlockVersion(String),
 	/// utf8 conversion failed
 	#[fail(display = "UTF8 conversion failed")]
 	Utf8Conversion(String),
-=======
-	InvalidBlockVersion,
 	/// Unsupported protocol version
-	UnsupportedProtocolVersion,
->>>>>>> f25b75c6
+	#[fail(display = "unsupported protocol version, {}", _0)]
+	UnsupportedProtocolVersion(String),
 }
 
 impl From<io::Error> for Error {
@@ -111,53 +108,9 @@
 	}
 }
 
-<<<<<<< HEAD
 impl From<util::secp::Error> for Error {
 	fn from(e: util::secp::Error) -> Error {
 		Error::SecpError(e)
-=======
-impl fmt::Display for Error {
-	fn fmt(&self, f: &mut fmt::Formatter<'_>) -> fmt::Result {
-		match *self {
-			Error::IOErr(ref e, ref _k) => write!(f, "{}", e),
-			Error::UnexpectedData {
-				expected: ref e,
-				received: ref r,
-			} => write!(f, "expected {:?}, got {:?}", e, r),
-			Error::CorruptedData => f.write_str("corrupted data"),
-			Error::CountError => f.write_str("count error"),
-			Error::SortError => f.write_str("sort order"),
-			Error::DuplicateError => f.write_str("duplicate"),
-			Error::TooLargeReadErr => f.write_str("too large read"),
-			Error::HexError(ref e) => write!(f, "hex error {:?}", e),
-			Error::InvalidBlockVersion => f.write_str("invalid block version"),
-			Error::UnsupportedProtocolVersion => f.write_str("unsupported protocol version"),
-		}
-	}
-}
-
-impl error::Error for Error {
-	fn cause(&self) -> Option<&dyn error::Error> {
-		match *self {
-			Error::IOErr(ref _e, ref _k) => Some(self),
-			_ => None,
-		}
-	}
-
-	fn description(&self) -> &str {
-		match *self {
-			Error::IOErr(ref e, _) => e,
-			Error::UnexpectedData { .. } => "unexpected data",
-			Error::CorruptedData => "corrupted data",
-			Error::CountError => "count error",
-			Error::SortError => "sort order",
-			Error::DuplicateError => "duplicate error",
-			Error::TooLargeReadErr => "too large read",
-			Error::HexError(_) => "hex error",
-			Error::InvalidBlockVersion => "invalid block version",
-			Error::UnsupportedProtocolVersion => "unsupported protocol version",
-		}
->>>>>>> f25b75c6
 	}
 }
 
@@ -276,7 +229,9 @@
 	fn read_empty_bytes(&mut self, length: usize) -> Result<(), Error> {
 		for _ in 0..length {
 			if self.read_u8()? != 0u8 {
-				return Err(Error::CorruptedData);
+				return Err(Error::CorruptedData(
+					"Not found expected 'empty' bytes".to_string(),
+				));
 			}
 		}
 		Ok(())
