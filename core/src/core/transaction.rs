--- conflicted
+++ resolved
@@ -29,11 +29,7 @@
 use std::cmp::{max, min};
 use std::convert::{TryFrom, TryInto};
 use std::sync::Arc;
-<<<<<<< HEAD
 use util;
-=======
-use std::{error, fmt};
->>>>>>> f25b75c6
 use util::secp;
 use util::secp::pedersen::{Commitment, RangeProof};
 use util::static_secp_instance;
@@ -56,7 +52,9 @@
 impl Readable for NRDRelativeHeight {
 	fn read<R: Reader>(reader: &mut R) -> Result<Self, ser::Error> {
 		let x = reader.read_u16()?;
-		NRDRelativeHeight::try_from(x).map_err(|_| ser::Error::CorruptedData)
+		NRDRelativeHeight::try_from(x).map_err(|e| {
+			ser::Error::CorruptedData(format!("Unable to read NRD Relative height, {}", e))
+		})
 	}
 }
 
@@ -252,25 +250,6 @@
 		let feature_byte = reader.read_u8()?;
 		let features = match feature_byte {
 			KernelFeatures::PLAIN_U8 => {
-<<<<<<< HEAD
-				if lock_height != 0 {
-					return Err(ser::Error::CorruptedData(
-						"Invalid kernel feature lock height".to_string(),
-					));
-				}
-				KernelFeatures::Plain { fee }
-			}
-			KernelFeatures::COINBASE_U8 => {
-				if fee != 0 {
-					return Err(ser::Error::CorruptedData(
-						"Invalid kernel feature, coinbase with fee".to_string(),
-					));
-				}
-				if lock_height != 0 {
-					return Err(ser::Error::CorruptedData(
-						"Invalid kernel feature, coinbase with lock height".to_string(),
-					));
-=======
 				let fee = reader.read_u64()?;
 				// 8 "empty" bytes as additional data is not used.
 				reader.read_empty_bytes(8)?;
@@ -291,7 +270,7 @@
 			KernelFeatures::NO_RECENT_DUPLICATE_U8 => {
 				// NRD kernels are invalid if NRD feature flag is not enabled.
 				if !global::is_nrd_enabled() {
-					return Err(ser::Error::CorruptedData);
+					return Err(ser::Error::CorruptedData("NRD is disabled".to_string()));
 				}
 
 				let fee = reader.read_u64()?;
@@ -304,20 +283,13 @@
 				KernelFeatures::NoRecentDuplicate {
 					fee,
 					relative_height,
->>>>>>> f25b75c6
 				}
 			}
-<<<<<<< HEAD
-			KernelFeatures::HEIGHT_LOCKED_U8 => KernelFeatures::HeightLocked { fee, lock_height },
-			kf => {
+			f => {
 				return Err(ser::Error::CorruptedData(format!(
-					"Invalid kernel feature value {}",
-					kf
+					"Unknown kernel feature {}",
+					f
 				)));
-=======
-			_ => {
-				return Err(ser::Error::CorruptedData);
->>>>>>> f25b75c6
 			}
 		};
 		Ok(features)
@@ -337,17 +309,10 @@
 				let lock_height = reader.read_u64()?;
 				KernelFeatures::HeightLocked { fee, lock_height }
 			}
-<<<<<<< HEAD
-			kf => {
-				return Err(ser::Error::CorruptedData(format!(
-					"Invalid kernel feature value {}",
-					kf
-				)));
-=======
 			KernelFeatures::NO_RECENT_DUPLICATE_U8 => {
 				// NRD kernels are invalid if NRD feature flag is not enabled.
 				if !global::is_nrd_enabled() {
-					return Err(ser::Error::CorruptedData);
+					return Err(ser::Error::CorruptedData("NRD is disabled".to_string()));
 				}
 
 				let fee = reader.read_u64()?;
@@ -357,9 +322,11 @@
 					relative_height,
 				}
 			}
-			_ => {
-				return Err(ser::Error::CorruptedData);
->>>>>>> f25b75c6
+			f => {
+				return Err(ser::Error::CorruptedData(format!(
+					"Unknown kernel feature {}",
+					f
+				)));
 			}
 		};
 		Ok(features)
@@ -425,13 +392,6 @@
 	/// Error when verifying kernel sums via committed trait.
 	#[fail(display = "Tx Verifying kernel sums error, {}", _0)]
 	Committed(committed::Error),
-<<<<<<< HEAD
-	/// Error when sums do not verify correctly during tx aggregation.
-	/// Likely a "double spend" across two unconfirmed txs.
-	#[fail(display = "Tx aggregation error")]
-	AggregationError,
-=======
->>>>>>> f25b75c6
 	/// Validation error relating to cut-through (tx is spending its own
 	/// output).
 	#[fail(display = "Tx cut through error")]
@@ -445,6 +405,7 @@
 	#[fail(display = "Tx Invalid kernel feature")]
 	InvalidKernelFeatures,
 	/// NRD kernel relative height is limited to 1 week duration and must be greater than 0.
+	#[fail(display = "Invalid NRD kernel relative height")]
 	InvalidNRDRelativeHeight,
 	/// Signature verification error.
 	#[fail(display = "Tx Invalid signature")]
@@ -745,27 +706,19 @@
 
 		// Quick block weight check before proceeding.
 		// Note: We use weight_as_block here (inputs have weight).
-<<<<<<< HEAD
-		let tx_block_weight = TransactionBody::weight_as_block(
-			input_len as usize,
-			output_len as usize,
-			kernel_len as usize,
-		);
-
-		if input_len > ser::READ_VEC_SIZE_LIMIT
-			|| output_len > ser::READ_VEC_SIZE_LIMIT
-			|| kernel_len > ser::READ_VEC_SIZE_LIMIT
+		let tx_block_weight =
+			TransactionBody::weight_as_block(num_inputs, num_outputs, num_kernels);
+
+		if num_inputs > ser::READ_VEC_SIZE_LIMIT
+			|| num_outputs > ser::READ_VEC_SIZE_LIMIT
+			|| num_kernels > ser::READ_VEC_SIZE_LIMIT
 		{
 			return Err(ser::Error::TooLargeReadErr(format!(
 				"Transaction has impossibly many items: inputs {}, outputs {}, kerners {}",
-				input_len, output_len, kernel_len
+				num_inputs, num_outputs, num_kernels
 			)));
 		}
 
-=======
-		let tx_block_weight =
-			TransactionBody::weight_as_block(num_inputs, num_outputs, num_kernels);
->>>>>>> f25b75c6
 		if tx_block_weight > global::max_block_weight() {
 			return Err(ser::Error::TooLargeReadErr(format!(
 				"Tx body weight {} is too heavy. Limit value {}",
@@ -790,13 +743,8 @@
 		let kernels = read_multi(reader, num_kernels)?;
 
 		// Initialize tx body and verify everything is sorted.
-<<<<<<< HEAD
-		let body = TransactionBody::init(inputs, outputs, kernels, true)
+		let body = TransactionBody::init(inputs, &outputs, &kernels, true)
 			.map_err(|e| ser::Error::CorruptedData(format!("Fail to read transaction, {}", e)))?;
-=======
-		let body = TransactionBody::init(inputs, &outputs, &kernels, true)
-			.map_err(|_| ser::Error::CorruptedData)?;
->>>>>>> f25b75c6
 
 		Ok(body)
 	}
@@ -1842,7 +1790,12 @@
 			// Otherwise we are writing full data and need to consider our inputs variant and protocol version.
 			match self {
 				Inputs::CommitOnly(inputs) => match writer.protocol_version().value() {
-					0..=2 => return Err(ser::Error::UnsupportedProtocolVersion),
+					0..=2 => {
+						return Err(ser::Error::UnsupportedProtocolVersion(format!(
+							"get version {}, expecting version >=3",
+							writer.protocol_version().value()
+						)))
+					}
 					3..=ProtocolVersion::MAX => inputs.write(writer)?,
 				},
 				Inputs::FeaturesAndCommit(inputs) => match writer.protocol_version().value() {
@@ -1918,16 +1871,10 @@
 }
 
 impl Readable for OutputFeatures {
-<<<<<<< HEAD
-	fn read(reader: &mut dyn Reader) -> Result<OutputFeatures, ser::Error> {
+	fn read<R: Reader>(reader: &mut R) -> Result<OutputFeatures, ser::Error> {
 		let features = OutputFeatures::from_u8(reader.read_u8()?).ok_or(
 			ser::Error::CorruptedData("Unable to read output features".to_string()),
 		)?;
-=======
-	fn read<R: Reader>(reader: &mut R) -> Result<OutputFeatures, ser::Error> {
-		let features =
-			OutputFeatures::from_u8(reader.read_u8()?).ok_or(ser::Error::CorruptedData)?;
->>>>>>> f25b75c6
 		Ok(features)
 	}
 }
@@ -2446,27 +2393,29 @@
 		let mut vec = vec![];
 		ser::serialize_default(&mut vec, &(3u8, 10u64, 100u16)).expect("serialized failed");
 		let res: Result<KernelFeatures, _> = ser::deserialize_default(&mut &vec[..]);
-		assert_eq!(res.err(), Some(ser::Error::CorruptedData));
+		assert_eq!(
+			res.err(),
+			Some(ser::Error::CorruptedData("NRD is disabled".to_string()))
+		);
 
 		// Additional kernel features unsupported.
 		let mut vec = vec![];
 		ser::serialize_default(&mut vec, &(4u8)).expect("serialized failed");
 		let res: Result<KernelFeatures, _> = ser::deserialize_default(&mut &vec[..]);
-<<<<<<< HEAD
 		assert_eq!(
 			res.err(),
 			Some(ser::Error::CorruptedData(
-				"Invalid kernel feature value 3".to_string()
+				"Unknown kernel feature 4".to_string()
 			))
 		);
-=======
-		assert_eq!(res.err(), Some(ser::Error::CorruptedData));
 
 		Ok(())
 	}
 
 	#[test]
 	fn kernel_features_serialization_nrd_enabled() -> Result<(), Error> {
+		global::set_local_chain_type(global::ChainTypes::AutomatedTesting);
+
 		global::set_local_nrd_enabled(true);
 
 		let mut vec = vec![];
@@ -2484,22 +2433,38 @@
 		vec.clear();
 		ser::serialize_default(&mut vec, &(3u8, 10u64, 0u16))?;
 		let res: Result<KernelFeatures, _> = ser::deserialize_default(&mut &vec[..]);
-		assert_eq!(res.err(), Some(ser::Error::CorruptedData));
+		assert_eq!(
+			res.err(),
+			Some(ser::Error::CorruptedData(
+				"Unable to read NRD Relative height, Invalid NRD kernel relative height"
+					.to_string()
+			))
+		);
 
 		// NRD with relative height WEEK_HEIGHT+1 is invalid.
 		vec.clear();
 		let invalid_height = consensus::WEEK_HEIGHT + 1;
 		ser::serialize_default(&mut vec, &(3u8, 10u64, invalid_height as u16))?;
 		let res: Result<KernelFeatures, _> = ser::deserialize_default(&mut &vec[..]);
-		assert_eq!(res.err(), Some(ser::Error::CorruptedData));
+		assert_eq!(
+			res.err(),
+			Some(ser::Error::CorruptedData(
+				"Unable to read NRD Relative height, Invalid NRD kernel relative height"
+					.to_string()
+			))
+		);
 
 		// Kernel variant 4 (and above) is invalid.
 		let mut vec = vec![];
 		ser::serialize_default(&mut vec, &(4u8))?;
 		let res: Result<KernelFeatures, _> = ser::deserialize_default(&mut &vec[..]);
-		assert_eq!(res.err(), Some(ser::Error::CorruptedData));
-
-		Ok(())
->>>>>>> f25b75c6
+		assert_eq!(
+			res.err(),
+			Some(ser::Error::CorruptedData(
+				"Unknown kernel feature 4".to_string()
+			))
+		);
+
+		Ok(())
 	}
 }