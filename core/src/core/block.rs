--- conflicted
+++ resolved
@@ -14,25 +14,14 @@
 
 //! Blocks and blockheaders
 
-<<<<<<< HEAD
-use crate::util::RwLock;
-use chrono::naive::{MAX_DATE, MIN_DATE};
-use chrono::prelude::{DateTime, NaiveDateTime, Utc};
-use std::collections::HashSet;
-use std::fmt;
-use std::iter::FromIterator;
-use std::sync::Arc;
-
 use crate::consensus::{self, calc_mwc_block_overage, calc_mwc_block_reward, reward};
-=======
-use crate::consensus::{self, reward, REWARD};
->>>>>>> 3d0c9afc
 use crate::core::committed::{self, Committed};
 use crate::core::compact_block::{CompactBlock, CompactBlockBody};
 use crate::core::hash::{DefaultHashable, Hash, Hashed, ZERO_HASH};
 use crate::core::verifier_cache::VerifierCache;
 use crate::core::{
-	transaction, Commitment, Input, Output, Transaction, TransactionBody, TxKernel, Weighting,
+	transaction, Commitment, Input, KernelFeatures, Output, Transaction, TransactionBody, TxKernel,
+	Weighting,
 };
 use crate::global;
 use crate::pow::{verify_size, Difficulty, Proof, ProofOfWork};
@@ -353,7 +342,7 @@
 	pub fn pre_pow(&self) -> Vec<u8> {
 		let mut header_buf = vec![];
 		{
-			let mut writer = ser::BinWriter::new(&mut header_buf);
+			let mut writer = ser::BinWriter::default(&mut header_buf);
 			self.write_pre_pow(&mut writer).unwrap();
 			self.pow.write_pre_pow(&mut writer).unwrap();
 			writer.write_u64(self.pow.nonce).unwrap();
@@ -386,7 +375,7 @@
 			((reward_count * REWARD) as i64).checked_neg().unwrap_or(0)
 		*/
 
-		// MWC DEBUG - want to understand when genesis doesn;t have a reward
+		// MWC DEBUG - want to understand when genesis doesn't have a reward
 		//if !genesis_had_reward {panic!("total_overage call with genesis_had_reward false");}
 
 		// MWC strategy:
@@ -690,10 +679,7 @@
 
 	/// Sum of all fees (inputs less outputs) in the block
 	pub fn total_fees(&self) -> u64 {
-		self.body
-			.kernels
-			.iter()
-			.fold(0, |acc, ref x| acc.saturating_add(x.fee))
+		self.body.fee()
 	}
 
 	/// Matches any output with a potential spending input, eliminating them
@@ -809,8 +795,10 @@
 		for k in &self.body.kernels {
 			// check we have no kernels with lock_heights greater than current height
 			// no tx can be included in a block earlier than its lock_height
-			if k.lock_height > self.header.height {
-				return Err(Error::KernelLockHeight(k.lock_height));
+			if let KernelFeatures::HeightLocked { lock_height, .. } = k.features {
+				if lock_height > self.header.height {
+					return Err(Error::KernelLockHeight(lock_height));
+				}
 			}
 		}
 		Ok(())
