[package]
name = "grin_core"
<<<<<<< HEAD
version = "4.1.0"
=======
version = "4.1.2-alpha.1"
>>>>>>> ddb05520
authors = ["Grin Developers <mimblewimble@lists.launchpad.net>"]
description = "Chain implementation for grin, a simple, private and scalable cryptocurrency implementation based on the MimbleWimble chain format."
license = "Apache-2.0"
repository = "https://github.com/mimblewimble/grin"
keywords = [ "crypto", "grin", "mimblewimble" ]
workspace = ".."
edition = "2018"

[dependencies]
blake2 = { package = "blake2-rfc", version = "0.2"}
byteorder = "1"
croaring = { version = "0.4.5", package = "croaring-mw", features = ["compat"] }
enum_primitive = "0.1"
failure = "0.1"
failure_derive = "0.1"
lazy_static = "1"
lru-cache = "0.1"
num = "0.2"
num-bigint = "0.2"
rand = "0.6"
serde = "1"
serde_derive = "1"
siphasher = "0.3"
log = "0.4"
chrono = { version = "0.4.11", features = ["serde"] }
zeroize = { version = "1.1", features =["zeroize_derive"] }

<<<<<<< HEAD
keychain = { package = "grin_keychain", path = "../keychain", version = "4.1.0" }
util = { package = "grin_util", path = "../util", version = "4.1.0" }
=======
keychain = { package = "grin_keychain", path = "../keychain", version = "4.1.2-alpha.1" }
util = { package = "grin_util", path = "../util", version = "4.1.2-alpha.1" }
>>>>>>> ddb05520

[dev-dependencies]
serde_json = "1"<|MERGE_RESOLUTION|>--- conflicted
+++ resolved
@@ -1,10 +1,6 @@
 [package]
 name = "grin_core"
-<<<<<<< HEAD
-version = "4.1.0"
-=======
-version = "4.1.2-alpha.1"
->>>>>>> ddb05520
+version = "5.0.0"
 authors = ["Grin Developers <mimblewimble@lists.launchpad.net>"]
 description = "Chain implementation for grin, a simple, private and scalable cryptocurrency implementation based on the MimbleWimble chain format."
 license = "Apache-2.0"
@@ -32,13 +28,8 @@
 chrono = { version = "0.4.11", features = ["serde"] }
 zeroize = { version = "1.1", features =["zeroize_derive"] }
 
-<<<<<<< HEAD
-keychain = { package = "grin_keychain", path = "../keychain", version = "4.1.0" }
-util = { package = "grin_util", path = "../util", version = "4.1.0" }
-=======
-keychain = { package = "grin_keychain", path = "../keychain", version = "4.1.2-alpha.1" }
-util = { package = "grin_util", path = "../util", version = "4.1.2-alpha.1" }
->>>>>>> ddb05520
+keychain = { package = "grin_keychain", path = "../keychain", version = "5.0.0" }
+util = { package = "grin_util", path = "../util", version = "5.0.0" }
 
 [dev-dependencies]
 serde_json = "1"