--- conflicted
+++ resolved
@@ -19,7 +19,7 @@
 use std::fmt::Write;
 
 /// Encode the provided bytes into a hex string
-fn to_hex(bytes: &[u8]) -> String {
+pub fn to_hex(bytes: &[u8]) -> String {
 	let mut s = String::with_capacity(bytes.len() * 2);
 	for byte in bytes {
 		write!(&mut s, "{:02x}", byte).expect("Unable to write hex");
@@ -27,26 +27,6 @@
 	s
 }
 
-<<<<<<< HEAD
-/// Decode a hex string into bytes.
-pub fn from_hex(hex_str: &str) -> Result<Vec<u8>, num::ParseIntError> {
-	if hex_str.len() % 2 == 1 {
-		// TODO: other way to instantiate a ParseIntError?
-		let err = ("QQQ").parse::<u64>();
-		if let Err(e) = err {
-			return Err(e);
-		}
-	}
-	let hex_trim = if &hex_str[..2] == "0x" {
-		hex_str[2..].to_owned()
-	} else {
-		String::from(hex_str)
-	};
-	split_n(&hex_trim.trim()[..], 2)
-		.iter()
-		.map(|b| u8::from_str_radix(b, 16))
-		.collect::<Result<Vec<u8>, _>>()
-=======
 /// Convert to hex
 pub trait ToHex {
 	/// convert to hex
@@ -57,7 +37,6 @@
 	fn to_hex(&self) -> String {
 		to_hex(self.as_ref())
 	}
->>>>>>> f25b75c6
 }
 
 /// Decode a hex string into bytes.
@@ -93,11 +72,6 @@
 
 	#[test]
 	fn test_from_hex() {
-<<<<<<< HEAD
-		assert_eq!(from_hex("00000000").unwrap(), vec![0, 0, 0, 0]);
-		assert_eq!(from_hex("0a0b0c0d").unwrap(), vec![10, 11, 12, 13]);
-		assert_eq!(from_hex("000000ff").unwrap(), vec![0, 0, 0, 255]);
-=======
 		assert_eq!(from_hex(""), Ok(vec![]));
 		assert_eq!(from_hex("00000000"), Ok(vec![0, 0, 0, 0]));
 		assert_eq!(from_hex("0a0b0c0d"), Ok(vec![10, 11, 12, 13]));
@@ -110,6 +84,5 @@
 			Err("not a hex string".to_string())
 		);
 		assert_eq!(from_hex("0"), Err("0".to_string()));
->>>>>>> f25b75c6
 	}
 }