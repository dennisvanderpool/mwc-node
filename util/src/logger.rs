// Copyright 2019 The Grin Developers
// Copyright 2024 The MWC Developers
// Licensed under the Apache License, Version 2.0 (the "License");
// you may not use this file except in compliance with the License.
// You may obtain a copy of the License at
//
//     http://www.apache.org/licenses/LICENSE-2.0
//
// Unless required by applicable law or agreed to in writing, software
// distributed under the License is distributed on an "AS IS" BASIS,
// WITHOUT WARRANTIES OR CONDITIONS OF ANY KIND, either express or implied.
// See the License for the specific language governing permissions and
// limitations under the License.

//! Logging wrapper to be used throughout all crates in the workspace
use crate::Mutex;
use std::ops::Deref;

use backtrace::Backtrace;
use std::{panic, thread};

use log::{Level, Record};
use log4rs::append::console::ConsoleAppender;
use log4rs::append::file::FileAppender;
use log4rs::append::rolling_file::{
	policy::compound::roll::fixed_window::FixedWindowRoller,
	policy::compound::trigger::size::SizeTrigger, policy::compound::CompoundPolicy,
	RollingFileAppender,
};
use log4rs::append::Append;
use log4rs::config::{Appender, Config, Root};
use log4rs::encode::pattern::PatternEncoder;
use log4rs::encode::writer::simple::SimpleWriter;
use log4rs::encode::Encode;
use log4rs::filter::{threshold::ThresholdFilter, Filter, Response};
use std::error::Error;
use std::sync::mpsc;
use std::sync::mpsc::SyncSender;

lazy_static! {
	/// Flag to observe whether logging was explicitly initialised (don't output otherwise)
	static ref WAS_INIT: Mutex<bool> = Mutex::new(false);
	/// Flag to observe whether tui is running, and we therefore don't want to attempt to write
	/// panics to stdout
	static ref TUI_RUNNING: Mutex<bool> = Mutex::new(false);
	/// Static Logging configuration, should only be set once, before first logging call
	static ref LOGGING_CONFIG: Mutex<LoggingConfig> = Mutex::new(LoggingConfig::default());
}

const LOGGING_PATTERN: &str = "{d(%Y%m%d %H:%M:%S%.3f)} {h({l})} {M} - {m}{n}";

/// 32 log files to rotate over by default
const DEFAULT_ROTATE_LOG_FILES: u32 = 32 as u32;

/// Log Entry
#[derive(Clone, Serialize, Debug)]
pub struct LogEntry {
	/// The log message
	pub log: String,
	/// The log levelO
	pub level: Level,
}

/// Logging config
#[derive(Debug, Clone, Serialize, Deserialize, PartialEq)]
pub struct LoggingConfig {
	/// whether to log to stdout
	pub log_to_stdout: bool,
	/// logging level for stdout
	pub stdout_log_level: Level,
	/// whether to log to file
	pub log_to_file: bool,
	/// log file level
	pub file_log_level: Level,
	/// Log file path
	pub log_file_path: String,
	/// Whether to append to log or replace
	pub log_file_append: bool,
	/// Size of the log in bytes to rotate over (optional)
	pub log_max_size: Option<u64>,
	/// Number of the log files to rotate over (optional)
	pub log_max_files: Option<u32>,
	/// Whether the tui is running (optional)
	pub tui_running: Option<bool>,
}

impl Default for LoggingConfig {
	fn default() -> LoggingConfig {
		LoggingConfig {
			log_to_stdout: true,
			stdout_log_level: Level::Warn,
			log_to_file: true,
			file_log_level: Level::Info,
			log_file_path: String::from("mwc.log"),
			log_file_append: true,
			log_max_size: Some(1024 * 1024 * 16), // 16 megabytes default
			log_max_files: Some(DEFAULT_ROTATE_LOG_FILES),
			tui_running: None,
		}
	}
}

/// This filter is rejecting messages that doesn't start with "mwc"
/// in order to save log space for only Mwc-related records
#[derive(Debug)]
struct MwcFilter;

impl Filter for MwcFilter {
	fn filter(&self, record: &Record<'_>) -> Response {
		if let Some(module_path) = record.module_path() {
			if module_path.starts_with("mwc")
				|| module_path.starts_with("mwc")
				|| module_path.contains("libp2p")
			{
				return Response::Neutral;
			}
		}

		Response::Reject
	}
}

#[derive(Debug)]
struct ChannelAppender {
	output: Mutex<SyncSender<LogEntry>>,
	encoder: Box<dyn Encode>,
}

impl Append for ChannelAppender {
	fn append(&self, record: &Record) -> Result<(), Box<dyn Error + Sync + Send>> {
		let mut writer = SimpleWriter(Vec::new());
		self.encoder.encode(&mut writer, record)?;

		let log = String::from_utf8_lossy(writer.0.as_slice()).to_string();

		let _ = self.output.lock().try_send(LogEntry {
			log,
			level: record.level(),
		});

		Ok(())
	}

	fn flush(&self) {}
}

/// Initialize the logger with the given configuration
pub fn init_logger(config: Option<LoggingConfig>, logs_tx: Option<mpsc::SyncSender<LogEntry>>) {
	if let Some(c) = config {
		let tui_running = c.tui_running.unwrap_or(false);
		if tui_running {
			let mut tui_running_ref = TUI_RUNNING.lock();
			*tui_running_ref = true;
		}

		let mut was_init_ref = WAS_INIT.lock();

		// Save current logging configuration
		let mut config_ref = LOGGING_CONFIG.lock();
		*config_ref = c.clone();

		let level_stdout = c.stdout_log_level.to_level_filter();
		let level_file = c.file_log_level.to_level_filter();

		// Determine minimum logging level for Root logger
		let level_minimum = if level_stdout > level_file {
			level_stdout
		} else {
			level_file
		};

		// Start logger
		let stdout = ConsoleAppender::builder()
			.encoder(Box::new(PatternEncoder::new(&LOGGING_PATTERN)))
			.build();

		let mut root = Root::builder();

		let mut appenders = vec![];

		if tui_running {
			let channel_appender = ChannelAppender {
				encoder: Box::new(PatternEncoder::new(&LOGGING_PATTERN)),
				output: Mutex::new(logs_tx.unwrap()),
			};

			appenders.push(
				Appender::builder()
					.filter(Box::new(ThresholdFilter::new(level_stdout)))
					.filter(Box::new(MwcFilter))
					.build("tui", Box::new(channel_appender)),
			);
			root = root.appender("tui");
		} else if c.log_to_stdout {
			appenders.push(
				Appender::builder()
					.filter(Box::new(ThresholdFilter::new(level_stdout)))
					.filter(Box::new(MwcFilter))
					.build("stdout", Box::new(stdout)),
			);
			root = root.appender("stdout");
		}

		if c.log_to_file {
			// If maximum log size is specified, use rolling file appender
			// or use basic one otherwise
			let filter = Box::new(ThresholdFilter::new(level_file));
			let file: Box<dyn Append> = {
				if let Some(size) = c.log_max_size {
					let count = c.log_max_files.unwrap_or_else(|| DEFAULT_ROTATE_LOG_FILES);
					let roller = FixedWindowRoller::builder()
						.build(&format!("{}.{{}}.gz", c.log_file_path), count)
						.unwrap();
					let trigger = SizeTrigger::new(size);

					let policy = CompoundPolicy::new(Box::new(trigger), Box::new(roller));

					Box::new(
						RollingFileAppender::builder()
							.append(c.log_file_append)
							.encoder(Box::new(PatternEncoder::new(&LOGGING_PATTERN)))
							.build(c.log_file_path, Box::new(policy))
							.expect("Failed to create logfile"),
					)
				} else {
					Box::new(
						FileAppender::builder()
							.append(c.log_file_append)
							.encoder(Box::new(PatternEncoder::new(&LOGGING_PATTERN)))
							.build(c.log_file_path)
							.expect("Failed to create logfile"),
					)
				}
			};

			appenders.push(
				Appender::builder()
					.filter(filter)
					.filter(Box::new(MwcFilter))
					.build("file", file),
			);
			root = root.appender("file");
		}

		let config = Config::builder()
			.appenders(appenders)
			.build(root.build(level_minimum))
			.unwrap();

		let _ = log4rs::init_config(config).unwrap();

		info!(
			"log4rs is initialized, file level: {:?}, stdout level: {:?}, min. level: {:?}",
			level_file, level_stdout, level_minimum
		);

		// Mark logger as initialized
		*was_init_ref = true;
	}

	send_panic_to_log();
}

/// Initializes the logger for unit and integration tests
pub fn init_test_logger() {
	let mut was_init_ref = WAS_INIT.lock();
	if *was_init_ref.deref() {
		return;
	}
	let mut logger = LoggingConfig::default();
	logger.log_to_file = false;
	logger.stdout_log_level = Level::Debug;

	// Save current logging configuration
	let mut config_ref = LOGGING_CONFIG.lock();
	*config_ref = logger;

	let level_stdout = config_ref.stdout_log_level.to_level_filter();
	let level_minimum = level_stdout; // minimum logging level for Root logger

	// Start logger
	let stdout = ConsoleAppender::builder()
		.encoder(Box::new(PatternEncoder::default()))
		.build();

	let mut root = Root::builder();

	let mut appenders = vec![];

	{
		let filter = Box::new(ThresholdFilter::new(level_stdout));
		appenders.push(
			Appender::builder()
				.filter(filter)
<<<<<<< HEAD
				//.filter(Box::new(GrinFilter))
=======
				.filter(Box::new(MwcFilter))
>>>>>>> 6c3e6c17
				.build("stdout", Box::new(stdout)),
		);

		root = root.appender("stdout");
	}

	let config = Config::builder()
		.appenders(appenders)
		.build(root.build(level_minimum))
		.unwrap();

	let _ = log4rs::init_config(config).unwrap();

	info!(
		"log4rs is initialized, stdout level: {:?}, min. level: {:?}",
		level_stdout, level_minimum
	);

	*was_init_ref = true;
}

/// hook to send panics to logs as well as stderr
fn send_panic_to_log() {
	panic::set_hook(Box::new(|info| {
		let backtrace = Backtrace::new();

		let thread = thread::current();
		let thread = thread.name().unwrap_or("unnamed");

		let msg = match info.payload().downcast_ref::<&'static str>() {
			Some(s) => *s,
			None => match info.payload().downcast_ref::<String>() {
				Some(s) => &**s,
				None => "Box<Any>",
			},
		};

		match info.location() {
			Some(location) => {
				error!(
					"\nthread '{}' panicked at '{}': {}:{}{:?}\n\n",
					thread,
					msg,
					location.file(),
					location.line(),
					backtrace
				);
			}
			None => error!("thread '{}' panicked at '{}'{:?}", thread, msg, backtrace),
		}
		// Node should never print to stdout/std error because it can run without terminal access
	}));
}<|MERGE_RESOLUTION|>--- conflicted
+++ resolved
@@ -108,10 +108,7 @@
 impl Filter for MwcFilter {
 	fn filter(&self, record: &Record<'_>) -> Response {
 		if let Some(module_path) = record.module_path() {
-			if module_path.starts_with("mwc")
-				|| module_path.starts_with("mwc")
-				|| module_path.contains("libp2p")
-			{
+			if module_path.starts_with("mwc") || module_path.contains("libp2p") {
 				return Response::Neutral;
 			}
 		}
@@ -292,11 +289,7 @@
 		appenders.push(
 			Appender::builder()
 				.filter(filter)
-<<<<<<< HEAD
-				//.filter(Box::new(GrinFilter))
-=======
-				.filter(Box::new(MwcFilter))
->>>>>>> 6c3e6c17
+				//.filter(Box::new(MwcFilter))
 				.build("stdout", Box::new(stdout)),
 		);
 
