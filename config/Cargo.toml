--- conflicted
+++ resolved
@@ -1,12 +1,8 @@
 [package]
 name = "grin_config"
-<<<<<<< HEAD
-version = "2.4.4-beta.1"
-=======
-version = "3.0.1-alpha.1"
->>>>>>> 3d0c9afc
+version = "3.0.0-beta.1"
 authors = ["Grin Developers <mimblewimble@lists.launchpad.net>"]
-description = "Configuration for grin, a simple, private and scalable cryptocurrency implementation based on the Mimblewimble chain format."
+description = "Configuration for grin, a simple, private and scalable cryptocurrency implementation based on the MimbleWimble chain format."
 license = "Apache-2.0"
 repository = "https://github.com/mimblewimble/grin"
 keywords = [ "crypto", "grin", "mimblewimble" ]
@@ -20,17 +16,10 @@
 toml = "0.4"
 dirs = "1.0.3"
 
-<<<<<<< HEAD
-grin_core = { path = "../core", version = "2.4.4-beta.1" }
-grin_servers = { path = "../servers", version = "2.4.4-beta.1" }
-grin_p2p = { path = "../p2p", version = "2.4.4-beta.1" }
-grin_util = { path = "../util", version = "2.4.4-beta.1" }
-=======
-grin_core = { path = "../core", version = "3.0.1-alpha.1" }
-grin_servers = { path = "../servers", version = "3.0.1-alpha.1" }
-grin_p2p = { path = "../p2p", version = "3.0.1-alpha.1" }
-grin_util = { path = "../util", version = "3.0.1-alpha.1" }
->>>>>>> 3d0c9afc
+grin_core = { path = "../core", version = "3.0.0-beta.1" }
+grin_servers = { path = "../servers", version = "3.0.0-beta.1" }
+grin_p2p = { path = "../p2p", version = "3.0.0-beta.1" }
+grin_util = { path = "../util", version = "3.0.0-beta.1" }
 
 [dev-dependencies]
 pretty_assertions = "0.5.1"