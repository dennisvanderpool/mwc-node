--- conflicted
+++ resolved
@@ -42,24 +42,17 @@
 };
 use crate::chain;
 use crate::chain::{Chain, SyncState};
-<<<<<<< HEAD
+use crate::core::core::verifier_cache::VerifierCache;
 use crate::core::global;
 use crate::core::stratum;
-=======
-use crate::core::core::verifier_cache::VerifierCache;
->>>>>>> f25b75c6
 use crate::foreign::Foreign;
 use crate::foreign_rpc::ForeignRpc;
 use crate::owner::Owner;
 use crate::owner_rpc::OwnerRpc;
 use crate::p2p;
 use crate::pool;
-<<<<<<< HEAD
+use crate::pool::{BlockChain, PoolAdapter};
 use crate::rest::{ApiServer, Error, ErrorKind, TLSConfig};
-=======
-use crate::pool::{BlockChain, PoolAdapter};
-use crate::rest::{ApiServer, Error, TLSConfig};
->>>>>>> f25b75c6
 use crate::router::ResponseFuture;
 use crate::router::{Router, RouterError};
 use crate::stratum::Stratum;
@@ -84,18 +77,14 @@
 	api_secret: Option<String>,
 	foreign_api_secret: Option<String>,
 	tls_config: Option<TLSConfig>,
-<<<<<<< HEAD
 	allow_to_stop: bool,
 	stratum_ip_pool: Arc<stratum::connections::StratumIpPool>,
-) -> Result<(), Error> {
-=======
 ) -> Result<(), Error>
 where
 	B: BlockChain + 'static,
 	P: PoolAdapter + 'static,
 	V: VerifierCache + 'static,
 {
->>>>>>> f25b75c6
 	// Manually build router when getting rid of v1
 	//let mut router = Router::new();
 	let mut router = build_router(
@@ -417,17 +406,13 @@
 	tx_pool: Arc<RwLock<pool::TransactionPool<B, P, V>>>,
 	peers: Arc<p2p::Peers>,
 	sync_state: Arc<chain::SyncState>,
-<<<<<<< HEAD
 	allow_to_stop: bool,
-) -> Result<Router, RouterError> {
-=======
 ) -> Result<Router, RouterError>
 where
 	B: BlockChain + 'static,
 	P: PoolAdapter + 'static,
 	V: VerifierCache + 'static,
 {
->>>>>>> f25b75c6
 	let route_list = vec![
 		"get blocks".to_string(),
 		"get headers".to_string(),
