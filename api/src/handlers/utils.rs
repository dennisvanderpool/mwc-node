// Copyright 2020 The Grin Developers
//
// Licensed under the Apache License, Version 2.0 (the "License");
// you may not use this file except in compliance with the License.
// You may obtain a copy of the License at
//
//     http://www.apache.org/licenses/LICENSE-2.0
//
// Unless required by applicable law or agreed to in writing, software
// distributed under the License is distributed on an "AS IS" BASIS,
// WITHOUT WARRANTIES OR CONDITIONS OF ANY KIND, either express or implied.
// See the License for the specific language governing permissions and
// limitations under the License.

use crate::chain;
use crate::chain::types::CommitPos;
use crate::core::core::OutputIdentifier;
use crate::rest::*;
use crate::types::*;
use crate::util;
use crate::util::secp::pedersen::Commitment;
use std::sync::{Arc, Weak};

// All handlers use `Weak` references instead of `Arc` to avoid cycles that
// can never be destroyed. These 2 functions are simple helpers to reduce the
// boilerplate of dealing with `Weak`.
pub fn w<T>(weak: &Weak<T>) -> Result<Arc<T>, Error> {
	weak.upgrade()
		.ok_or_else(|| ErrorKind::Internal("failed to upgrade weak reference".to_owned()).into())
}

/// Internal function to retrieves an output by a given commitment
fn get_unspent(
	chain: &Arc<chain::Chain>,
	id: &str,
<<<<<<< HEAD
) -> Result<(Output, OutputIdentifier), Error> {
	let c = util::from_hex(id)
		.map_err(|e| ErrorKind::Argument(format!("Not a valid commitment {}, {}", id, e)))?;
=======
) -> Result<Option<(OutputIdentifier, CommitPos)>, Error> {
	let c = util::from_hex(id)
		.map_err(|_| ErrorKind::Argument(format!("Not a valid commitment: {}", id)))?;
>>>>>>> ddb05520
	let commit = Commitment::from_vec(c);
	let res = chain.get_unspent(commit)?;
	Ok(res)
}

/// Retrieves an output from the chain given a commitment.
pub fn get_output(
	chain: &Weak<chain::Chain>,
	id: &str,
) -> Result<Option<(Output, OutputIdentifier)>, Error> {
	let chain = w(chain)?;
	let (out, pos) = match get_unspent(&chain, id)? {
		Some(x) => x,
		None => return Ok(None),
	};

<<<<<<< HEAD
	for x in outputs.iter() {
		let res = chain.is_unspent(x);
		match res {
			Ok(output_pos) => {
				return Ok((
					Output::new(&commit, output_pos.height, output_pos.pos),
					x.clone(),
				));
			}
			Err(e) => {
				trace!(
					"get_output: err: {} for commit: {:?} with feature: {:?}",
					e.to_string(),
					x.commit,
					x.features
				);
			}
		}
	}
	Err(ErrorKind::NotFound(format!("Output for id {}", id)))?
=======
	Ok(Some((
		Output::new(&out.commitment(), pos.height, pos.pos),
		out,
	)))
>>>>>>> ddb05520
}

/// Retrieves an output from the chain given a commit id (a tiny bit iteratively)
pub fn get_output_v2(
	chain: &Weak<chain::Chain>,
	id: &str,
	include_proof: bool,
	include_merkle_proof: bool,
<<<<<<< HEAD
) -> Result<(OutputPrintable, OutputIdentifier), Error> {
	let c = util::from_hex(id)
		.map_err(|e| ErrorKind::Argument(format!("Not a valid commitment {}, {}", id, e)))?;
	let commit = Commitment::from_vec(c);
=======
) -> Result<Option<(OutputPrintable, OutputIdentifier)>, Error> {
	let chain = w(chain)?;
	let (out, pos) = match get_unspent(&chain, id)? {
		Some(x) => x,
		None => return Ok(None),
	};
>>>>>>> ddb05520

	let output = chain.get_unspent_output_at(pos.pos)?;
	let header = if include_merkle_proof && output.is_coinbase() {
		chain.get_header_by_height(pos.height).ok()
	} else {
		None
	};

	let output_printable = OutputPrintable::from_output(
		&output,
		&chain,
		header.as_ref(),
		include_proof,
		include_merkle_proof,
	)?;

<<<<<<< HEAD
	for x in outputs.iter() {
		let res = chain.is_unspent(x);
		match res {
			Ok(output_pos) => match chain.get_unspent_output_at(output_pos.pos) {
				Ok(output) => {
					let header = if include_merkle_proof && output.is_coinbase() {
						chain.get_header_by_height(output_pos.height).ok()
					} else {
						None
					};
					match OutputPrintable::from_output(
						&output,
						chain.clone(),
						header.as_ref(),
						include_proof,
						include_merkle_proof,
					) {
						Ok(output_printable) => return Ok((output_printable, x.clone())),
						Err(e) => {
							trace!(
								"get_output: err: {} for commit: {:?} with feature: {:?}",
								e.to_string(),
								x.commit,
								x.features
							);
						}
					}
				}
				Err(e) => {
					return Err(ErrorKind::NotFound(format!(
						"Unspent output for id {} at {}, {}",
						id, output_pos.pos, e
					)))?
				}
			},
			Err(e) => {
				trace!(
					"get_output: err: {} for commit: {:?} with feature: {:?}",
					e.to_string(),
					x.commit,
					x.features
				);
			}
		}
	}
	Err(ErrorKind::NotFound(format!("Output for id {}", id)))?
=======
	Ok(Some((output_printable, out)))
>>>>>>> ddb05520
}<|MERGE_RESOLUTION|>--- conflicted
+++ resolved
@@ -33,15 +33,9 @@
 fn get_unspent(
 	chain: &Arc<chain::Chain>,
 	id: &str,
-<<<<<<< HEAD
-) -> Result<(Output, OutputIdentifier), Error> {
-	let c = util::from_hex(id)
-		.map_err(|e| ErrorKind::Argument(format!("Not a valid commitment {}, {}", id, e)))?;
-=======
 ) -> Result<Option<(OutputIdentifier, CommitPos)>, Error> {
 	let c = util::from_hex(id)
 		.map_err(|_| ErrorKind::Argument(format!("Not a valid commitment: {}", id)))?;
->>>>>>> ddb05520
 	let commit = Commitment::from_vec(c);
 	let res = chain.get_unspent(commit)?;
 	Ok(res)
@@ -58,33 +52,10 @@
 		None => return Ok(None),
 	};
 
-<<<<<<< HEAD
-	for x in outputs.iter() {
-		let res = chain.is_unspent(x);
-		match res {
-			Ok(output_pos) => {
-				return Ok((
-					Output::new(&commit, output_pos.height, output_pos.pos),
-					x.clone(),
-				));
-			}
-			Err(e) => {
-				trace!(
-					"get_output: err: {} for commit: {:?} with feature: {:?}",
-					e.to_string(),
-					x.commit,
-					x.features
-				);
-			}
-		}
-	}
-	Err(ErrorKind::NotFound(format!("Output for id {}", id)))?
-=======
 	Ok(Some((
 		Output::new(&out.commitment(), pos.height, pos.pos),
 		out,
 	)))
->>>>>>> ddb05520
 }
 
 /// Retrieves an output from the chain given a commit id (a tiny bit iteratively)
@@ -93,19 +64,12 @@
 	id: &str,
 	include_proof: bool,
 	include_merkle_proof: bool,
-<<<<<<< HEAD
-) -> Result<(OutputPrintable, OutputIdentifier), Error> {
-	let c = util::from_hex(id)
-		.map_err(|e| ErrorKind::Argument(format!("Not a valid commitment {}, {}", id, e)))?;
-	let commit = Commitment::from_vec(c);
-=======
 ) -> Result<Option<(OutputPrintable, OutputIdentifier)>, Error> {
 	let chain = w(chain)?;
 	let (out, pos) = match get_unspent(&chain, id)? {
 		Some(x) => x,
 		None => return Ok(None),
 	};
->>>>>>> ddb05520
 
 	let output = chain.get_unspent_output_at(pos.pos)?;
 	let header = if include_merkle_proof && output.is_coinbase() {
@@ -122,54 +86,5 @@
 		include_merkle_proof,
 	)?;
 
-<<<<<<< HEAD
-	for x in outputs.iter() {
-		let res = chain.is_unspent(x);
-		match res {
-			Ok(output_pos) => match chain.get_unspent_output_at(output_pos.pos) {
-				Ok(output) => {
-					let header = if include_merkle_proof && output.is_coinbase() {
-						chain.get_header_by_height(output_pos.height).ok()
-					} else {
-						None
-					};
-					match OutputPrintable::from_output(
-						&output,
-						chain.clone(),
-						header.as_ref(),
-						include_proof,
-						include_merkle_proof,
-					) {
-						Ok(output_printable) => return Ok((output_printable, x.clone())),
-						Err(e) => {
-							trace!(
-								"get_output: err: {} for commit: {:?} with feature: {:?}",
-								e.to_string(),
-								x.commit,
-								x.features
-							);
-						}
-					}
-				}
-				Err(e) => {
-					return Err(ErrorKind::NotFound(format!(
-						"Unspent output for id {} at {}, {}",
-						id, output_pos.pos, e
-					)))?
-				}
-			},
-			Err(e) => {
-				trace!(
-					"get_output: err: {} for commit: {:?} with feature: {:?}",
-					e.to_string(),
-					x.commit,
-					x.features
-				);
-			}
-		}
-	}
-	Err(ErrorKind::NotFound(format!("Output for id {}", id)))?
-=======
 	Ok(Some((output_printable, out)))
->>>>>>> ddb05520
 }