--- conflicted
+++ resolved
@@ -33,31 +33,13 @@
 use crate::p2p::ChainAdapter;
 use crate::util::StopState;
 
-<<<<<<< HEAD
 // MWC - all DNS hosts are updated with seed1.mwc.mw/seed2.mwc.mw and others
 const MAINNET_DNS_SEEDS: &'static [&'static str] = &[
-	"mainnet.seed1.mwc.mw", // cpg
-	"mainnet.seed2.mwc.mw", // cpg
-	"52.235.38.45",         // JonB
-	"51.89.98.17",          // Greg
-	"207.148.27.129",       // Greg
-	"mwcseed.ddns.net",     // Konstantin
-=======
-// DNS Seeds with contact email associated
-const MAINNET_DNS_SEEDS: &[&str] = &[
-	"mainnet.seed.grin.icu",           // gary.peverell@protonmail.com
-	"mainnet.seed.713.mw",             // jasper@713.mw
-	"mainnet.seed.grin.lesceller.com", // q.lesceller@gmail.com
-	"mainnet.seed.grin.prokapi.com",   // hendi@prokapi.com
-	"grinseed.yeastplume.org",         // yeastplume@protonmail.com
-	"mainnet-seed.grinnode.live",      // info@grinnode.live
-];
-const FLOONET_DNS_SEEDS: &[&str] = &[
-	"floonet.seed.grin.icu",           // gary.peverell@protonmail.com
-	"floonet.seed.713.mw",             // jasper@713.mw
-	"floonet.seed.grin.lesceller.com", // q.lesceller@gmail.com
-	"floonet.seed.grin.prokapi.com",   // hendi@prokapi.com
->>>>>>> ddb05520
+	"mainnet.seed1.mwc.mw",      // cpg
+	"mainnet.seed2.mwc.mw",      // cpg
+	"greg1.mainnet.seed.mwc.mw", // Greg
+	"greg2.mainnet.seed.mwc.mw", // Greg
+	"mwcseed.ddns.net",          // Konstantin
 ];
 const FLOONET_DNS_SEEDS: &'static [&'static str] = &["seed1.mwc.mw", "seed2.mwc.mw"];
 
@@ -86,13 +68,8 @@
 			connect_to_seeds_and_preferred_peers(
 				peers.clone(),
 				tx.clone(),
-<<<<<<< HEAD
 				seed_list.clone(),
-				preferred_peers.clone(),
-=======
-				seed_list,
 				&preferred_peers,
->>>>>>> ddb05520
 			);
 
 			let mut prev = MIN_DATE.and_hms(0, 0, 0);
@@ -123,7 +100,7 @@
 						peers.clone(),
 						tx.clone(),
 						seed_list.clone(),
-						preferred_peers.clone(),
+						&preferred_peers,
 					);
 
 					thread::sleep(time::Duration::from_secs(1));
@@ -275,10 +252,10 @@
 	for p in preferred_peers {
 		if !connected_peers.is_empty() {
 			if !connected_peers.contains(p) {
-				tx.send(*p).unwrap();
+				tx.send(p.clone()).unwrap();
 			}
 		} else {
-			tx.send(*p).unwrap();
+			tx.send(p.clone()).unwrap();
 		}
 	}
 
@@ -316,13 +293,8 @@
 fn connect_to_seeds_and_preferred_peers(
 	peers: Arc<p2p::Peers>,
 	tx: mpsc::Sender<PeerAddr>,
-<<<<<<< HEAD
 	seed_list: Vec<PeerAddr>,
-	peers_preferred_list: Option<Vec<PeerAddr>>,
-=======
-	seed_list: Box<dyn Fn() -> Vec<PeerAddr>>,
 	peers_preferred: &[PeerAddr],
->>>>>>> ddb05520
 ) {
 	// check if we have some peers in db
 	// look for peers that are able to give us other peers (via PEER_LIST capability)
@@ -442,7 +414,7 @@
 		let old: Vec<_> = connecting_history
 			.iter()
 			.filter(|&(_, t)| *t + Duration::seconds(connect_min_interval) < now)
-			.map(|(s, _)| *s)
+			.map(|(s, _)| s.clone())
 			.collect();
 		for addr in old {
 			connecting_history.remove(&addr);
@@ -480,11 +452,7 @@
 		match dns.to_socket_addrs() {
 			Ok(addrs) => addresses.append(
 				&mut addrs
-<<<<<<< HEAD
-					.map(|addr| PeerAddr::Ip(addr))
-=======
-					.map(PeerAddr)
->>>>>>> ddb05520
+					.map(PeerAddr::Ip)
 					.filter(|addr| !addresses.contains(addr))
 					.collect(),
 			),
