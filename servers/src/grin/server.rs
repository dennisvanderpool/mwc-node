// Copyright 2019 The Grin Developers
//
// Licensed under the Apache License, Version 2.0 (the "License");
// you may not use this file except in compliance with the License.
// You may obtain a copy of the License at
//
//     http://www.apache.org/licenses/LICENSE-2.0
//
// Unless required by applicable law or agreed to in writing, software
// distributed under the License is distributed on an "AS IS" BASIS,
// WITHOUT WARRANTIES OR CONDITIONS OF ANY KIND, either express or implied.
// See the License for the specific language governing permissions and
// limitations under the License.

//! Grin server implementation, glues the different parts of the system (mostly
//! the peer-to-peer server, the blockchain and the transaction pool) and acts
//! as a facade.

use std::fs;
use std::fs::File;
use std::io::prelude::*;
use std::path::Path;
use std::sync::{mpsc, Arc};
use std::{
	thread::{self, JoinHandle},
	time::{self, Duration},
};

use fs2::FileExt;
use walkdir::WalkDir;

use crate::api;
use crate::api::TLSConfig;
use crate::chain;
use crate::common::adapters::{
	ChainToPoolAndNetAdapter, NetToChainAdapter, PoolToChainAdapter, PoolToNetAdapter,
};
use crate::common::hooks::{init_chain_hooks, init_net_hooks};
<<<<<<< HEAD
use crate::common::stats::{DiffBlock, DiffStats, PeerStats, ServerStateInfo, ServerStats};
use crate::common::types::{Error, ServerConfig, StratumServerConfig, SyncState, SyncStatus};
use crate::core::core::hash::{Hashed, ZERO_HASH};
=======
use crate::common::stats::{
	ChainStats, DiffBlock, DiffStats, PeerStats, ServerStateInfo, ServerStats, TxStats,
};
use crate::common::types::{Error, ServerConfig, StratumServerConfig};
use crate::core::core::hash::Hashed;
>>>>>>> 3d0c9afc
use crate::core::core::verifier_cache::{LruVerifierCache, VerifierCache};
use crate::core::{consensus, genesis, global, pow};
use crate::grin::{dandelion_monitor, seed, sync};
use crate::mining::stratumserver;
use crate::mining::test_miner::Miner;
use crate::p2p;
use crate::p2p::types::PeerAddr;
use crate::pool;
use crate::util::file::get_first_line;
use crate::util::{RwLock, StopState};
use grin_util::logger::LogEntry;

/// Grin server holding internal structures.
pub struct Server {
	/// server config
	pub config: ServerConfig,
	/// handle to our network server
	pub p2p: Arc<p2p::Server>,
	/// data store access
	pub chain: Arc<chain::Chain>,
	/// in-memory transaction pool
	pub tx_pool: Arc<RwLock<pool::TransactionPool>>,
	/// Shared cache for verification results when
	/// verifying rangeproof and kernel signatures.
	verifier_cache: Arc<RwLock<dyn VerifierCache>>,
	/// Whether we're currently syncing
	pub sync_state: Arc<SyncState>,
	/// To be passed around to collect stats and info
	state_info: ServerStateInfo,
	/// Stop flag
	pub stop_state: Arc<StopState>,
	/// Maintain a lock_file so we do not run multiple Grin nodes from same dir.
	lock_file: Arc<File>,
	connect_thread: Option<JoinHandle<()>>,
	sync_thread: JoinHandle<()>,
	dandelion_thread: JoinHandle<()>,
}

impl Server {
	/// Instantiates and starts a new server. Optionally takes a callback
	/// for the server to send an ARC copy of itself, to allow another process
	/// to poll info about the server status
	pub fn start<F>(
		config: ServerConfig,
		logs_rx: Option<mpsc::Receiver<LogEntry>>,
		mut info_callback: F,
	) -> Result<(), Error>
	where
		F: FnMut(Server, Option<mpsc::Receiver<LogEntry>>),
	{
		let mining_config = config.stratum_mining_config.clone();
		let enable_test_miner = config.run_test_miner;
		let test_miner_wallet_url = config.test_miner_wallet_url.clone();
		let serv = Server::new(config)?;

		if let Some(c) = mining_config {
			let enable_stratum_server = c.enable_stratum_server;
			if let Some(s) = enable_stratum_server {
				if s {
					{
						let mut stratum_stats = serv.state_info.stratum_stats.write();
						stratum_stats.is_enabled = true;
					}
					serv.start_stratum_server(c.clone());
				}
			}
		}

		if let Some(s) = enable_test_miner {
			if s {
				serv.start_test_miner(test_miner_wallet_url, serv.stop_state.clone());
			}
		}

		info_callback(serv, logs_rx);
		Ok(())
	}

	// Exclusive (advisory) lock_file to ensure we do not run multiple
	// instance of grin server from the same dir.
	// This uses fs2 and should be safe cross-platform unless somebody abuses the file itself.
	fn one_grin_at_a_time(config: &ServerConfig) -> Result<Arc<File>, Error> {
		let path = Path::new(&config.db_root);
		fs::create_dir_all(path.clone())?;
		let path = path.join("mwc.lock");
		let lock_file = fs::OpenOptions::new()
			.read(true)
			.write(true)
			.create(true)
			.open(&path)?;
		lock_file.try_lock_exclusive().map_err(|e| {
			let mut stderr = std::io::stderr();
			writeln!(
				&mut stderr,
				"Failed to lock {:?} (mwc server already running?)",
				path
			)
			.expect("Could not write to stderr");
			e
		})?;
		Ok(Arc::new(lock_file))
	}

	/// Instantiates a new server associated with the provided future reactor.
	pub fn new(config: ServerConfig) -> Result<Server, Error> {
		// Obtain our lock_file or fail immediately with an error.
		let lock_file = Server::one_grin_at_a_time(&config)?;

		// Defaults to None (optional) in config file.
		// This translates to false here.
		let archive_mode = match config.archive_mode {
			None => false,
			Some(b) => b,
		};

		let stop_state = Arc::new(StopState::new());

		// Shared cache for verification results.
		// We cache rangeproof verification and kernel signature verification.
		let verifier_cache = Arc::new(RwLock::new(LruVerifierCache::new()));

		let pool_adapter = Arc::new(PoolToChainAdapter::new());
		let pool_net_adapter = Arc::new(PoolToNetAdapter::new(config.dandelion_config.clone()));
		let tx_pool = Arc::new(RwLock::new(pool::TransactionPool::new(
			config.pool_config.clone(),
			pool_adapter.clone(),
			verifier_cache.clone(),
			pool_net_adapter.clone(),
		)));

		let sync_state = Arc::new(SyncState::new());

		let chain_adapter = Arc::new(ChainToPoolAndNetAdapter::new(
			tx_pool.clone(),
			init_chain_hooks(&config),
		));

		let genesis = match config.chain_type {
			global::ChainTypes::AutomatedTesting => genesis::genesis_dev(),
			global::ChainTypes::UserTesting => genesis::genesis_dev(),
			global::ChainTypes::Floonet => genesis::genesis_floo(),
			global::ChainTypes::Mainnet => genesis::genesis_main(),
		};

		info!("Starting server, genesis block: {}", genesis.hash());

		let shared_chain = Arc::new(chain::Chain::init(
			config.db_root.clone(),
			chain_adapter.clone(),
			genesis.clone(),
			pow::verify_size,
			verifier_cache.clone(),
			archive_mode,
		)?);

		pool_adapter.set_chain(shared_chain.clone());

		let net_adapter = Arc::new(NetToChainAdapter::new(
			sync_state.clone(),
			shared_chain.clone(),
			tx_pool.clone(),
			verifier_cache.clone(),
			config.clone(),
			init_net_hooks(&config),
		));

		let p2p_server = Arc::new(p2p::Server::new(
			&config.db_root,
			config.p2p_config.capabilities,
			config.p2p_config.clone(),
			net_adapter.clone(),
			genesis.hash(),
			stop_state.clone(),
		)?);

		// Initialize various adapters with our dynamic set of connected peers.
		chain_adapter.init(p2p_server.peers.clone());
		pool_net_adapter.init(p2p_server.peers.clone());
		net_adapter.init(p2p_server.peers.clone());

		let mut connect_thread = None;

		if config.p2p_config.seeding_type != p2p::Seeding::Programmatic {
			let seeder = match config.p2p_config.seeding_type {
				p2p::Seeding::None => {
					warn!("No seed configured, will stay solo until connected to");
					seed::predefined_seeds(vec![])
				}
				p2p::Seeding::List => match &config.p2p_config.seeds {
					Some(seeds) => seed::predefined_seeds(seeds.clone()),
					None => {
						return Err(Error::Configuration(
							"Seeds must be configured for seeding type List".to_owned(),
						));
					}
				},
				p2p::Seeding::DNSSeed => seed::dns_seeds(),
				_ => unreachable!(),
			};

			connect_thread = Some(seed::connect_and_monitor(
				p2p_server.clone(),
				config.p2p_config.capabilities,
				seeder,
				config.p2p_config.peers_preferred.clone(),
				stop_state.clone(),
			)?);
		}

		// Defaults to None (optional) in config file.
		// This translates to false here so we do not skip by default.
		let skip_sync_wait = config.skip_sync_wait.unwrap_or(false);
		sync_state.update(SyncStatus::AwaitingPeers(!skip_sync_wait));

		let sync_thread = sync::run_sync(
			sync_state.clone(),
			p2p_server.peers.clone(),
			shared_chain.clone(),
			stop_state.clone(),
		)?;

		let p2p_inner = p2p_server.clone();
		let _ = thread::Builder::new()
			.name("p2p-server".to_string())
			.spawn(move || {
				if let Err(e) = p2p_inner.listen() {
					error!("P2P server failed with erorr: {:?}", e);
				}
			})?;

		info!("Starting rest apis at: {}", &config.api_http_addr);
		let api_secret = get_first_line(config.api_secret_path.clone());
		let foreign_api_secret = get_first_line(config.foreign_api_secret_path.clone());
		let tls_conf = match config.tls_certificate_file.clone() {
			None => None,
			Some(file) => {
				let key = match config.tls_certificate_key.clone() {
					Some(k) => k,
					None => {
						let msg = format!("Private key for certificate is not set");
						return Err(Error::ArgumentError(msg));
					}
				};
				Some(TLSConfig::new(file, key))
			}
		};

		// TODO fix API shutdown and join this thread
		api::node_apis(
			&config.api_http_addr,
			shared_chain.clone(),
			tx_pool.clone(),
			p2p_server.peers.clone(),
<<<<<<< HEAD
			api_secret,
			tls_conf,
			global::get_server_running_controller(),
		);
=======
			sync_state.clone(),
			api_secret.clone(),
			foreign_api_secret.clone(),
			tls_conf.clone(),
		)?;
>>>>>>> 3d0c9afc

		info!("Starting dandelion monitor: {}", &config.api_http_addr);
		let dandelion_thread = dandelion_monitor::monitor_transactions(
			config.dandelion_config.clone(),
			tx_pool.clone(),
			pool_net_adapter.clone(),
			verifier_cache.clone(),
			stop_state.clone(),
		)?;

		warn!("MWC server started.");
		Ok(Server {
			config,
			p2p: p2p_server,
			chain: shared_chain,
			tx_pool,
			verifier_cache,
			sync_state,
			state_info: ServerStateInfo {
				..Default::default()
			},
			stop_state,
			lock_file,
			connect_thread,
			sync_thread,
			dandelion_thread,
		})
	}

	/// Asks the server to connect to a peer at the provided network address.
	pub fn connect_peer(&self, addr: PeerAddr) -> Result<(), Error> {
		self.p2p.connect(addr)?;
		Ok(())
	}

	/// Ping all peers, mostly useful for tests to have connected peers share
	/// their heights
	pub fn ping_peers(&self) -> Result<(), Error> {
		let head = self.chain.head()?;
		self.p2p.peers.check_all(head.total_difficulty, head.height);
		Ok(())
	}

	/// Number of peers
	pub fn peer_count(&self) -> u32 {
		self.p2p.peers.peer_count()
	}

	/// Start a minimal "stratum" mining service on a separate thread
	pub fn start_stratum_server(&self, config: StratumServerConfig) {
		let edge_bits = global::min_edge_bits();
		let proof_size = global::proofsize();
		let sync_state = self.sync_state.clone();

		let mut stratum_server = stratumserver::StratumServer::new(
			config.clone(),
			self.chain.clone(),
			self.tx_pool.clone(),
			self.verifier_cache.clone(),
			self.state_info.stratum_stats.clone(),
		);
		let _ = thread::Builder::new()
			.name("stratum_server".to_string())
			.spawn(move || {
				stratum_server.run_loop(edge_bits as u32, proof_size, sync_state);
			});
	}

	/// Start mining for blocks internally on a separate thread. Relies on
	/// internal miner, and should only be used for automated testing. Burns
	/// reward if wallet_listener_url is 'None'
	pub fn start_test_miner(
		&self,
		wallet_listener_url: Option<String>,
		stop_state: Arc<StopState>,
	) {
		info!("start_test_miner - start",);
		let sync_state = self.sync_state.clone();
		let config_wallet_url = match wallet_listener_url.clone() {
			Some(u) => u,
			None => String::from("http://127.0.0.1:13415"),
		};

		let config = StratumServerConfig {
			attempt_time_per_block: 60,
			burn_reward: false,
			enable_stratum_server: None,
			stratum_server_addr: None,
			wallet_listener_url: config_wallet_url,
			minimum_share_difficulty: 1,
		};

		let mut miner = Miner::new(
			config.clone(),
			self.chain.clone(),
			self.tx_pool.clone(),
			self.verifier_cache.clone(),
			stop_state,
		);
		miner.set_debug_output_id(format!("Port {}", self.config.p2p_config.port));
		let _ = thread::Builder::new()
			.name("test_miner".to_string())
			.spawn(move || {
				// TODO push this down in the run loop so miner gets paused anytime we
				// decide to sync again
				let secs_5 = time::Duration::from_secs(5);
				while sync_state.is_syncing() {
					thread::sleep(secs_5);
				}
				miner.run_loop(wallet_listener_url);
			});
	}

	/// The chain head
	pub fn head(&self) -> Result<chain::Tip, Error> {
		self.chain.head().map_err(|e| e.into())
	}

	/// The head of the block header chain
	pub fn header_head(&self) -> Result<chain::Tip, Error> {
		self.chain.header_head().map_err(|e| e.into())
	}

	/// Current p2p layer protocol version.
	pub fn protocol_version() -> p2p::msg::ProtocolVersion {
		p2p::msg::ProtocolVersion::default()
	}

	/// Returns a set of stats about this server. This and the ServerStats
	/// structure
	/// can be updated over time to include any information needed by tests or
	/// other
	/// consumers
	pub fn get_server_stats(&self) -> Result<ServerStats, Error> {
		let stratum_stats = self.state_info.stratum_stats.read().clone();

		// Fill out stats on our current difficulty calculation
		// TODO: check the overhead of calculating this again isn't too much
		// could return it from next_difficulty, but would rather keep consensus
		// code clean. This may be handy for testing but not really needed
		// for release
		let diff_stats = {
			let last_blocks: Vec<consensus::HeaderInfo> =
				global::difficulty_data_to_vector(self.chain.difficulty_iter()?)
					.into_iter()
					.collect();

			let tip_height = self.head()?.height as i64;
			let mut height = tip_height as i64 - last_blocks.len() as i64 + 1;

			let diff_entries: Vec<DiffBlock> = last_blocks
				.windows(2)
				.map(|pair| {
					let prev = &pair[0];
					let next = &pair[1];

					height += 1;

					DiffBlock {
						block_height: height,
						block_hash: next.block_hash,
						difficulty: next.difficulty.to_num(),
						time: next.timestamp,
						duration: next.timestamp - prev.timestamp,
						secondary_scaling: next.secondary_scaling,
						is_secondary: next.is_secondary,
					}
				})
				.collect();

			let block_time_sum = diff_entries.iter().fold(0, |sum, t| sum + t.duration);
			let block_diff_sum = diff_entries.iter().fold(0, |sum, d| sum + d.difficulty);
			DiffStats {
				height: height as u64,
				last_blocks: diff_entries,
				average_block_time: block_time_sum / (consensus::DIFFICULTY_ADJUST_WINDOW - 1),
				average_difficulty: block_diff_sum / (consensus::DIFFICULTY_ADJUST_WINDOW - 1),
				window_size: consensus::DIFFICULTY_ADJUST_WINDOW,
			}
		};

		let peer_stats = self
			.p2p
			.peers
			.connected_peers()
			.into_iter()
			.map(|p| PeerStats::from_peer(&p))
			.collect();

		// Updating TUI stats should not block any other processing so only attempt to
		// acquire various read locks with a timeout.
		let read_timeout = Duration::from_millis(500);

		let tx_stats = self.tx_pool.try_read_for(read_timeout).map(|pool| TxStats {
			tx_pool_size: pool.txpool.size(),
			tx_pool_kernels: pool.txpool.kernel_count(),
			stem_pool_size: pool.stempool.size(),
			stem_pool_kernels: pool.stempool.kernel_count(),
		});

		let head = self.chain.head_header()?;
		let head_stats = ChainStats {
			latest_timestamp: head.timestamp,
			height: head.height,
			last_block_h: head.prev_hash,
			total_difficulty: head.total_difficulty(),
		};

		let header_stats = match self.chain.try_header_head(read_timeout)? {
			Some(head) => self.chain.get_block_header(&head.hash()).map(|header| {
				Some(ChainStats {
					latest_timestamp: header.timestamp,
					height: header.height,
					last_block_h: header.prev_hash,
					total_difficulty: header.total_difficulty(),
				})
			})?,
			_ => None,
		};

		let disk_usage_bytes = WalkDir::new(&self.config.db_root)
			.min_depth(1)
			.max_depth(3)
			.into_iter()
			.filter_map(|entry| entry.ok())
			.filter_map(|entry| entry.metadata().ok())
			.filter(|metadata| metadata.is_file())
			.fold(0, |acc, m| acc + m.len());

		let disk_usage_gb = format!("{:.*}", 3, (disk_usage_bytes as f64 / 1_000_000_000 as f64));

		Ok(ServerStats {
			peer_count: self.peer_count(),
			chain_stats: head_stats,
			header_stats: header_stats,
			sync_status: self.sync_state.status(),
			disk_usage_gb: disk_usage_gb,
			stratum_stats: stratum_stats,
			peer_stats: peer_stats,
			diff_stats: diff_stats,
			tx_stats: tx_stats,
		})
	}

	/// Stop the server.
	pub fn stop(self) {
		{
			self.sync_state.update(SyncStatus::Shutdown);
			self.stop_state.stop();

			if let Some(connect_thread) = self.connect_thread {
				match connect_thread.join() {
					Err(e) => error!("failed to join to connect_and_monitor thread: {:?}", e),
					Ok(_) => info!("connect_and_monitor thread stopped"),
				}
			} else {
				info!("No active connect_and_monitor thread")
			}

			match self.sync_thread.join() {
				Err(e) => error!("failed to join to sync thread: {:?}", e),
				Ok(_) => info!("sync thread stopped"),
			}

			match self.dandelion_thread.join() {
				Err(e) => error!("failed to join to dandelion_monitor thread: {:?}", e),
				Ok(_) => info!("dandelion_monitor thread stopped"),
			}
		}
		// this call is blocking and makes sure all peers stop, however
		// we can't be sure that we stopped a listener blocked on accept, so we don't join the p2p thread
		self.p2p.stop();
		let _ = self.lock_file.unlock();
		warn!("Shutdown complete");
	}

	/// Pause the p2p server.
	pub fn pause(&self) {
		self.stop_state.pause();
		thread::sleep(time::Duration::from_secs(1));
		self.p2p.pause();
	}

	/// Resume p2p server.
	/// TODO - We appear not to resume the p2p server (peer connections) here?
	pub fn resume(&self) {
		self.stop_state.resume();
	}

	/// Stops the test miner without stopping the p2p layer
	pub fn stop_test_miner(&self, stop: Arc<StopState>) {
		stop.stop();
		info!("stop_test_miner - stop",);
	}
}<|MERGE_RESOLUTION|>--- conflicted
+++ resolved
@@ -31,23 +31,18 @@
 
 use crate::api;
 use crate::api::TLSConfig;
-use crate::chain;
+use crate::chain::{self, SyncState, SyncStatus};
 use crate::common::adapters::{
 	ChainToPoolAndNetAdapter, NetToChainAdapter, PoolToChainAdapter, PoolToNetAdapter,
 };
 use crate::common::hooks::{init_chain_hooks, init_net_hooks};
-<<<<<<< HEAD
-use crate::common::stats::{DiffBlock, DiffStats, PeerStats, ServerStateInfo, ServerStats};
-use crate::common::types::{Error, ServerConfig, StratumServerConfig, SyncState, SyncStatus};
-use crate::core::core::hash::{Hashed, ZERO_HASH};
-=======
 use crate::common::stats::{
 	ChainStats, DiffBlock, DiffStats, PeerStats, ServerStateInfo, ServerStats, TxStats,
 };
 use crate::common::types::{Error, ServerConfig, StratumServerConfig};
 use crate::core::core::hash::Hashed;
->>>>>>> 3d0c9afc
 use crate::core::core::verifier_cache::{LruVerifierCache, VerifierCache};
+use crate::core::ser::ProtocolVersion;
 use crate::core::{consensus, genesis, global, pow};
 use crate::grin::{dandelion_monitor, seed, sync};
 use crate::mining::stratumserver;
@@ -185,8 +180,8 @@
 		));
 
 		let genesis = match config.chain_type {
-			global::ChainTypes::AutomatedTesting => genesis::genesis_dev(),
-			global::ChainTypes::UserTesting => genesis::genesis_dev(),
+			global::ChainTypes::AutomatedTesting => pow::mine_genesis_block().unwrap(),
+			global::ChainTypes::UserTesting => pow::mine_genesis_block().unwrap(),
 			global::ChainTypes::Floonet => genesis::genesis_floo(),
 			global::ChainTypes::Mainnet => genesis::genesis_main(),
 		};
@@ -300,18 +295,11 @@
 			shared_chain.clone(),
 			tx_pool.clone(),
 			p2p_server.peers.clone(),
-<<<<<<< HEAD
-			api_secret,
-			tls_conf,
-			global::get_server_running_controller(),
-		);
-=======
 			sync_state.clone(),
 			api_secret.clone(),
 			foreign_api_secret.clone(),
 			tls_conf.clone(),
 		)?;
->>>>>>> 3d0c9afc
 
 		info!("Starting dandelion monitor: {}", &config.api_http_addr);
 		let dandelion_thread = dandelion_monitor::monitor_transactions(
@@ -410,19 +398,12 @@
 			self.tx_pool.clone(),
 			self.verifier_cache.clone(),
 			stop_state,
+			sync_state,
 		);
 		miner.set_debug_output_id(format!("Port {}", self.config.p2p_config.port));
 		let _ = thread::Builder::new()
 			.name("test_miner".to_string())
-			.spawn(move || {
-				// TODO push this down in the run loop so miner gets paused anytime we
-				// decide to sync again
-				let secs_5 = time::Duration::from_secs(5);
-				while sync_state.is_syncing() {
-					thread::sleep(secs_5);
-				}
-				miner.run_loop(wallet_listener_url);
-			});
+			.spawn(move || miner.run_loop(wallet_listener_url));
 	}
 
 	/// The chain head
@@ -435,16 +416,15 @@
 		self.chain.header_head().map_err(|e| e.into())
 	}
 
-	/// Current p2p layer protocol version.
-	pub fn protocol_version() -> p2p::msg::ProtocolVersion {
-		p2p::msg::ProtocolVersion::default()
+	/// The p2p layer protocol version for this node.
+	pub fn protocol_version() -> ProtocolVersion {
+		ProtocolVersion::local()
 	}
 
 	/// Returns a set of stats about this server. This and the ServerStats
 	/// structure
 	/// can be updated over time to include any information needed by tests or
-	/// other
-	/// consumers
+	/// other consumers
 	pub fn get_server_stats(&self) -> Result<ServerStats, Error> {
 		let stratum_stats = self.state_info.stratum_stats.read().clone();
 
